/**
 * Worker serving as main web application
 * Serves web/API requests
 **/
var config = require('../config');
var constants = require('dotaconstants');
var utility = require('../util/utility');
var redis = require('../store/redis');
var status = require('../store/buildStatus');
var db = require('../store/db');
var cassandra = config.ENABLE_CASSANDRA_MATCH_STORE_READ ? require('../store/cassandra') : undefined;
var queries = require('../store/queries');
var matches = require('../routes/matches');
var hyperopia = require('../routes/hyperopia');
var players = require('../routes/players');
var api = require('../routes/api');
var donate = require('../routes/donate');
var mmstats = require('../routes/mmstats');
var request = require('request');
var compression = require('compression');
var session = require('cookie-session');
var path = require('path');
var moment = require('moment');
var async = require('async');
var fs = require('fs');
var express = require('express');
var app = express();
var example_match = JSON.parse(fs.readFileSync('./matches/frontpage.json'));
var passport = require('passport');
var api_key = config.STEAM_API_KEY.split(",")[0];
var SteamStrategy = require('passport-steam').Strategy;
var host = config.ROOT_URL;
var querystring = require('querystring');
var util = require('util');
var rc_public = config.RECAPTCHA_PUBLIC_KEY;
//PASSPORT config
passport.serializeUser(function (user, done)
{
    done(null, user.account_id);
});
passport.deserializeUser(function (account_id, done)
{
    done(null,
    {
        account_id: account_id
    });
});
passport.use(new SteamStrategy(
{
    returnURL: host + '/return',
    realm: host,
    apiKey: api_key
}, function initializeUser(identifier, profile, cb)
{
    var player = profile._json;
    player.last_login = new Date();
    queries.insertPlayer(db, player, function (err)
    {
        if (err)
        {
            return cb(err);
        }
        return cb(err, player);
    });
}));
//APP config
app.set('views', path.join(__dirname, '../views'));
app.set('view engine', 'jade');
app.locals.moment = moment;
app.locals.constants = constants;
app.locals.tooltips = require('../json/tooltips.json');
app.locals.qs = querystring;
app.locals.util = util;
app.locals.config = config;
app.locals.basedir = __dirname + '/../views';
app.locals.prettyPrint = utility.prettyPrint;
app.locals.percentToTextClass = utility.percentToTextClass;
app.locals.getAggs = utility.getAggs;
app.locals.navbar_pages = {
<<<<<<< HEAD
    "request":
    {
        "name": "Request"
    },
    "rankings":
    {
        "name": "Rankings"
    },
    "benchmarks":
    {
        "name": "Benchmarks"
    },
    "distributions":
    {
        "name": "Distributions"
    },
    "mmstats":
    {
        "name": "MMStats"
    },
    "search":
    {
        "name": "Search",
    },
    "status":
    {
        "name": "Status",
    },
    "blog":
    {
        "name": "Blog",
        "path": "//blog.yasp.co"
    },
    "api":
    {
        "name": "API",
        "path": "//swagger.yasp.co",
        "new-feature": true,
    },
    "carry":
    {
        "name": "Carry"
    },
=======
  "request": {
    "name": "Request"
  },
  "rankings": {
    "name": "Rankings"
  },
  "benchmarks": {
    "name": "Benchmarks"
  },
  "distributions": {
    "name": "Distributions"
  },
  "mmstats": {
    "name": "MMStats"
  },
  "carry": {
    "name": "Carry"
  },
  "search": {
    "name": "Search"
  },
  "become-the-gamer": {
      "name": "In-Game Stats",
      "sponsored": true
  }
>>>>>>> 2d94409e
};
app.locals.constants.abilities.attribute_bonus = {
  dname: "Attribute Bonus",
  img: '/public/images/Stats.png',
  attrib: "+2 All Attributes"
};
//APP middleware
app.use(compression());
app.use("/apps/dota2/images/:group_name/:image_name", function (req, res)
{
    res.header('Cache-Control', 'max-age=604800, public');
    request("http://cdn.dota2.com/apps/dota2/images/" + req.params.group_name + "/" + req.params.image_name).pipe(res);
});
app.use("/public", express.static(path.join(__dirname, '/../public')));
var sessOptions = {
    maxAge: 52 * 7 * 24 * 60 * 60 * 1000,
    secret: config.SESSION_SECRET,
    resave: false,
    saveUninitialized: false
};
app.use(session(sessOptions));
app.use(passport.initialize());
app.use(passport.session());
app.use(function rateLimit(req, res, cb)
{
    var ip = req.headers['x-forwarded-for'] || req.connection.remoteAddress || "";
    ip = ip.replace(/^.*:/, '').split(',')[0];
    var key = 'rate_limit:' + ip;
    console.log("%s visit %s, ip %s", req.user ? req.user.account_id : "anonymous", req.originalUrl, ip);
    redis.multi().incr(key).expire(key, 1).exec(function (err, resp)
    {
        if (err)
        {
            return cb(err);
        }
        if (resp[0] > 8 && config.NODE_ENV !== "test")
        {
            return res.status(429).json(
            {
                error: "rate limit exceeded"
            });
        }
        else
        {
            cb();
        }
    });
});
app.use(function telemetry(req, res, cb)
{
    var timeStart = new Date();
    if (req.originalUrl.indexOf('/api') === 0)
    {
        redis.zadd("api_hits", moment().format('X'), req.originalUrl);
    }
    if (req.user)
    {
        redis.zadd('visitors', moment().format('X'), req.user.account_id);
        redis.zadd('tracked', moment().format('X'), req.user.account_id);
    }
    res.once('finish', function ()
    {
        var timeEnd = new Date();
        var elapsed = timeEnd - timeStart;
        if (elapsed > 1000 || config.NODE_ENV === "development")
        {
            console.log("[SLOWLOG] %s, %s", req.originalUrl, elapsed);
        }
        redis.lpush("load_times", elapsed);
        redis.ltrim("load_times", 0, 9999);
    });
    cb();
});
//TODO can remove this middleware with SPA
app.use(function getMetadata(req, res, cb)
{
    async.parallel(
    {
        banner: function (cb)
        {
            redis.get("banner", cb);
        },
        cheese: function (cb)
        {
            redis.get("cheese_goal", cb);
        }
    }, function (err, results)
    {
        res.locals.user = req.user;
        res.locals.banner_msg = results.banner;
        res.locals.cheese = results.cheese;
        return cb(err);
    });
});
//START service/admin routes
app.get('/robots.txt', function (req, res)
{
    res.type('text/plain');
    res.send("User-agent: *\nDisallow: /matches\nDisallow: /api");
});
app.route('/healthz').get(function (req, res)
{
    res.send("ok");
});
app.route('/login').get(passport.authenticate('steam',
{
    failureRedirect: '/'
}));
app.route('/return').get(passport.authenticate('steam',
{
    failureRedirect: '/'
}), function (req, res, next)
{
    if (config.UI_HOST)
    {
        return res.redirect(config.UI_HOST + '/players/' + req.user.account_id);
    }
    else
    {
        res.redirect('/players/' + req.user.account_id);
    }
});
app.route('/logout').get(function (req, res)
{
    req.logout();
    req.session = null;
    res.redirect('/');
});
app.use('/api', api(db, redis, cassandra));
//END service/admin routes
//START standard routes.
//TODO remove these with SPA
app.route('/').get(function (req, res, next)
{
    if (req.user)
    {
        res.redirect('/players/' + req.user.account_id);
    }
    else
    {
        res.render('home',
        {
            match: example_match,
            truncate: [2, 6], // if tables should be truncated, pass in an array of which players to display
            home: true
        });
    }
});
app.get('/request', function (req, res)
{
    res.render('request',
    {
        rc_public: rc_public
    });
});
app.route('/status').get(function (req, res, next)
{
    status(db, redis, function (err, result)
    {
        if (err)
        {
            return next(err);
        }
        res.render("status",
        {
            result: result
        });
    });
});
app.use('/matches', matches(db, redis, cassandra));
app.use('/players', players(db, redis, cassandra));
app.use('/distributions', function (req, res, cb)
{
    queries.getDistributions(redis, function (err, result)
    {
        if (err)
        {
            return cb(err);
        }
        res.render('distributions', result);
    });
});
app.get('/rankings/:hero_id?', function (req, res, cb)
{
    if (!req.params.hero_id)
    {
        res.render('heroes',
        {
            path: '/rankings',
            alpha_heroes: utility.getAlphaHeroes()
        });
    }
    else
    {
        queries.getHeroRankings(db, redis, req.params.hero_id,
        {
            beta: req.query.beta
        }, function (err, result)
        {
            if (err)
            {
                return cb(err);
            }
            res.render('rankings', result);
        });
    }
});
app.get('/benchmarks/:hero_id?', function (req, res, cb)
{
    if (!req.params.hero_id)
    {
        return res.render('heroes',
        {
            path: '/benchmarks',
            alpha_heroes: utility.getAlphaHeroes()
        });
    }
    else
    {
        queries.getBenchmarks(db, redis,
        {
            hero_id: req.params.hero_id
        }, function (err, result)
        {
            if (err)
            {
                return cb(err);
            }
            res.render('benchmarks', result);
        });
    }
});
app.get('/search', function (req, res, cb)
{
    if (req.query.q)
    {
        queries.searchPlayer(db, req.query.q, function (err, result)
        {
            if (err)
            {
                cb(err);
            }
            return res.render('search',
            {
                query: req.query.q,
                result: result
            });
        });
    }
    else
    {
        res.render('search');
    }
});
app.get('/become-the-gamer', function(req, res, cb)
{
   return res.render('btg'); 
});
app.get('/april/:year?', function (req, res, cb)
{
    return res.render('plusplus',
    {
        match: example_match,
        truncate: [2, 6]
    });
});
app.use('/april/2016/hyperopia', hyperopia(db));
app.use('/', mmstats(redis));
//END standard routes
//TODO keep donate routes around for legacy until @albertcui can reimplement in SPA?
app.use('/', donate(db, redis));
app.use(function (req, res, next)
{
    if (config.UI_HOST)
    {
        //route not found, redirect to SPA
        return res.redirect(config.UI_HOST + req.url);
    }
    var err = new Error("Not Found");
    err.status = 404;
    return next(err);
});
app.use(function (err, req, res, next)
{
    res.status(err.status || 500);
    console.log(err);
    redis.zadd("error_500", moment().format('X'), req.originalUrl);
    if (config.NODE_ENV !== "development")
    {
        return res.render('error/' + (err.status === 404 ? '404' : '500'),
        {
            error: err
        });
    }
    //default express handler
    next(err);
});
var port = config.PORT || config.FRONTEND_PORT;
var server = app.listen(port, function ()
{
    console.log('[WEB] listening on %s', port);
});
// listen for TERM signal .e.g. kill 
process.once('SIGTERM', gracefulShutdown);
// listen for INT signal e.g. Ctrl-C
process.once('SIGINT', gracefulShutdown);
// this function is called when you want the server to die gracefully
// i.e. wait for existing connections
function gracefulShutdown()
{
    console.log("Received kill signal, shutting down gracefully.");
    server.close(function ()
    {
        console.log("Closed out remaining connections.");
        process.exit();
    });
    // if after 
    setTimeout(function ()
    {
        console.error("Could not close connections in time, forcefully shutting down");
        process.exit();
    }, 30 * 1000);
}
module.exports = app;<|MERGE_RESOLUTION|>--- conflicted
+++ resolved
@@ -77,7 +77,6 @@
 app.locals.percentToTextClass = utility.percentToTextClass;
 app.locals.getAggs = utility.getAggs;
 app.locals.navbar_pages = {
-<<<<<<< HEAD
     "request":
     {
         "name": "Request"
@@ -121,38 +120,16 @@
     {
         "name": "Carry"
     },
-=======
-  "request": {
-    "name": "Request"
-  },
-  "rankings": {
-    "name": "Rankings"
-  },
-  "benchmarks": {
-    "name": "Benchmarks"
-  },
-  "distributions": {
-    "name": "Distributions"
-  },
-  "mmstats": {
-    "name": "MMStats"
-  },
-  "carry": {
-    "name": "Carry"
-  },
-  "search": {
-    "name": "Search"
-  },
-  "become-the-gamer": {
-      "name": "In-Game Stats",
-      "sponsored": true
-  }
->>>>>>> 2d94409e
+    "become-the-gamer":
+    {
+        "name": "In-Game Stats",
+        "sponsored": true
+    },
 };
 app.locals.constants.abilities.attribute_bonus = {
-  dname: "Attribute Bonus",
-  img: '/public/images/Stats.png',
-  attrib: "+2 All Attributes"
+    dname: "Attribute Bonus",
+    img: '/public/images/Stats.png',
+    attrib: "+2 All Attributes"
 };
 //APP middleware
 app.use(compression());
@@ -402,9 +379,9 @@
         res.render('search');
     }
 });
-app.get('/become-the-gamer', function(req, res, cb)
-{
-   return res.render('btg'); 
+app.get('/become-the-gamer', function (req, res, cb)
+{
+    return res.render('btg');
 });
 app.get('/april/:year?', function (req, res, cb)
 {
