/**
 * Worker that parses replays
 * The actual parsing is done by invoking the Java-based parser.
 * The resulting event stream (newline-delimited JSON) is run through a series of processors to count/aggregate it into a single object
 * This object is passed to insertMatch to persist the data into the database.
 **/
const utility = require('../util/utility');
const getGcData = require('../util/getGcData');
const config = require('../config');
const db = require('../store/db');
const redis = require('../store/redis');
const queue = require('../store/queue');
const queries = require('../store/queries');
const compute = require('../util/compute');
const processAllPlayers = require('../processors/processAllPlayers');
const processTeamfights = require('../processors/processTeamfights');
const processLogParse = require('../processors/processLogParse');
const processUploadProps = require('../processors/processUploadProps');
const processParsedData = require('../processors/processParsedData');
const processMetadata = require('../processors/processMetadata');
const processExpand = require('../processors/processExpand');
const request = require('request');
const cp = require('child_process');
const progress = require('request-progress');
const stream = require('stream');
const pQueue = queue.getQueue('parse');
const async = require('async');
const readline = require('readline');
const spawn = cp.spawn;
const insertMatch = queries.insertMatch;
const getMatchBenchmarks = queries.getMatchBenchmarks;
const computeMatchData = compute.computeMatchData;
<<<<<<< HEAD
const buildReplayUrl = utility.buildReplayUrl;
// EXPRESS, use express to provide an HTTP interface to replay blobs uploaded to Redis.
const express = require('express');
const app = express();
app.get('/redis/:key', (req, res, cb) => {
  redis.get(new Buffer(`upload_blob:${req.params.key}`), (err, result) => {
    if (err) {
      return cb(err);
    }
    res.send(result);
  });
});
app.listen(config.PARSER_PORT);
// END EXPRESS
=======
>>>>>>> 45ed07d3
pQueue.process(config.PARSER_PARALLELISM, (job, cb) => {
  console.log('parse job: %s', job.jobId);
  const match = job.data.payload;
  async.series({
    getDataSource(cb) {
<<<<<<< HEAD
      if (match.replay_blob_key) {
        match.url = `http://localhost:${config.PARSER_PORT}/redis/${match.replay_blob_key}`;
        cb();
      } else {
        getGcData(db, redis, match, (err, result) => {
          if (err) {
            return cb(err);
          }
          match.url = buildReplayUrl(result.match_id, result.cluster, result.replay_salt);
          return cb(err);
        });
      }
=======
      getGcData(db, redis, match, cb);
>>>>>>> 45ed07d3
    },
    runParse(cb) {
      runParse(match, job, cb);
    },
  }, (err) => {
    if (err) {
      console.error(err.stack || err);
    }
    return cb(err, match.match_id);
  });
});
pQueue.on('completed', (job) => {
  // Delay the removal so that the request polling has a chance to check for completion.
  // If interrupted, the regular cleanup process in worker will take care of orphaned jobs.
  setTimeout(() => {
    job.remove();
  }, 60 * 1000);
});

function insertUploadedParse(match, cb) {
  console.log('saving uploaded parse');
  // save uploaded replay parse in redis as a cached match
  match.match_id = match.upload.match_id;
  match.game_mode = match.upload.game_mode;
  match.radiant_win = match.upload.radiant_win;
  match.duration = match.upload.duration;
  match.players.forEach((p, i) => {
    utility.mergeObjects(p, match.upload.player_map[p.player_slot]);
    p.gold_per_min = ~~(p.gold / match.duration * 60);
    p.xp_per_min = ~~(p.xp / match.duration * 60);
    p.duration = match.duration;
    computeMatchData(p);
  });
  computeMatchData(match);
  getMatchBenchmarks(redis, match, (err) => {
    if (err) {
      return cb(err);
    }
    redis.setex(`match:${match.replay_blob_key}`, 60 * 60 * 24 * 7, JSON.stringify(match), cb);
  });
}

function insertStandardParse(match, cb) {
  // fs.writeFileSync('output.json', JSON.stringify(match));
  insertMatch(match, {
    type: 'parsed',
    skipParse: true,
    doLogParse: match.doLogParse,
  }, cb);
}

function runParse(match, job, cb) {
  // Parse state
  // Array buffer to store the events
  const entries = [];
  let incomplete = 'incomplete';
  let exited = false;
  const timeout = setTimeout(() => {
    download.abort();
    exit('timeout');
  }, 120000);
  const url = match.url;
  // Streams
  let download = request({
    url,
    encoding: null,
  });
  const inStream = progress(download);
  inStream.on('progress', (state) => {
    console.log(JSON.stringify({
      url,
      state,
    }));
    if (job) {
      job.progress(state.percentage * 100);
    }
  }).on('response', (response) => {
    if (response.statusCode !== 200) {
      exit(String(response.statusCode));
    }
  }).on('error', exit);
  let bz;
  if (url && url.slice(-3) === 'bz2') {
    bz = spawn('bunzip2');
  } else {
    const str = stream.PassThrough();
    bz = {
      stdin: str,
      stdout: str,
    };
  }
  bz.stdin.on('error', exit);
  bz.stdout.on('error', exit);
  inStream.pipe(bz.stdin);
  const parser = request.post(config.PARSER_HOST).on('error', exit);
  bz.stdout.pipe(parser);
  const parseStream = readline.createInterface({
    input: parser,
  });
  parseStream.on('line', (e) => {
    try {
      e = JSON.parse(e);
      if (e.type === 'epilogue') {
        console.log('received epilogue');
        incomplete = false;
        parseStream.close();
        exit();
      }
      entries.push(e);
    } catch (err) {
      exit(err);
    }
  });
  // request.debug = true;
  function exit(err) {
    if (exited) {
      return;
    }
    exited = true;
    err = err || incomplete;
    clearTimeout(timeout);
    if (err) {
      return cb(err);
    } else {
      const parsed_data = createParsedDataBlob(entries, match);
      if (match.replay_blob_key) {
        insertUploadedParse(parsed_data, cb);
      } else {
        insertStandardParse(parsed_data, cb);
      }
    }
  }
}

function createParsedDataBlob(entries, match) {
  console.time('processMetadata');
  const meta = processMetadata(entries);
  meta.match_id = match.match_id;
  console.timeEnd('processMetadata');
  console.time('adjustTime');
  // adjust time by zero value to get actual game time
  const adjustedEntries = entries.map(e => Object.assign({}, e, {
    time: e.time - meta.game_zero,
  }));
  console.timeEnd('adjustTime');
  console.time('processExpand');
  const expanded = processExpand(adjustedEntries, meta);
  console.timeEnd('processExpand');
  console.time('processParsedData');
  const parsed_data = processParsedData(expanded, getParseSchema());
  console.timeEnd('processParsedData');
  console.time('processTeamfights');
  const teamfights = processTeamfights(expanded, meta);
  parsed_data.teamfights = teamfights;
  console.timeEnd('processTeamfights');
  console.time('processAllPlayers');
  const ap = processAllPlayers(adjustedEntries, meta);
  parsed_data.radiant_gold_adv = ap.radiant_gold_adv;
  parsed_data.radiant_xp_adv = ap.radiant_xp_adv;
  console.timeEnd('processAllPlayers');
  if (match.doLogParse) {
    console.time('processLogParse');
    const logs = processLogParse(adjustedEntries, meta);
    parsed_data.logs = logs;
    console.timeEnd('processLogParse');
  }
<<<<<<< HEAD
  return Object.assign({}, parsed_data, match);
=======
  parsed_data.match_id = match.match_id;
  parsed_data.pgroup = match.pgroup;
  parsed_data.radiant_win = match.radiant_win;
  parsed_data.start_time = match.start_time;
  parsed_data.duration = match.duration;
  parsed_data.replay_blob_key = match.replay_blob_key;
  parsed_data.doLogParse = match.doLogParse;
  // require('fs').writeFileSync('./output2.json', JSON.stringify(parsed_data, null, 2));
  return parsed_data;
>>>>>>> 45ed07d3
}

function getParseSchema() {
  return {
    version: 17,
    match_id: 0,
    teamfights: [],
    objectives: [],
    chat: [],
    radiant_gold_adv: [],
    radiant_xp_adv: [],
    cosmetics: {},
    players: Array(...new Array(10)).map(() => {
      return {
        player_slot: 0,
        obs_placed: 0,
        sen_placed: 0,
        creeps_stacked: 0,
        camps_stacked: 0,
        rune_pickups: 0,
        stuns: 0,
        max_hero_hit: {
          value: 0,
        },
        times: [],
        gold_t: [],
        lh_t: [],
        dn_t: [],
        xp_t: [],
        obs_log: [],
        sen_log: [],
        obs_left_log: [],
        sen_left_log: [],
        purchase_log: [],
        kills_log: [],
        buyback_log: [],
        // "pos": {},
        lane_pos: {},
        obs: {},
        sen: {},
        actions: {},
        pings: {},
        purchase: {},
        gold_reasons: {},
        xp_reasons: {},
        killed: {},
        item_uses: {},
        ability_uses: {},
        hero_hits: {},
        damage: {},
        damage_taken: {},
        damage_inflictor: {},
        runes: {},
        killed_by: {},
        kill_streaks: {},
        multi_kills: {},
        life_state: {},
        healing: {},
        damage_inflictor_received: {},
      };
    }),
  };
}<|MERGE_RESOLUTION|>--- conflicted
+++ resolved
@@ -30,44 +30,19 @@
 const insertMatch = queries.insertMatch;
 const getMatchBenchmarks = queries.getMatchBenchmarks;
 const computeMatchData = compute.computeMatchData;
-<<<<<<< HEAD
 const buildReplayUrl = utility.buildReplayUrl;
-// EXPRESS, use express to provide an HTTP interface to replay blobs uploaded to Redis.
-const express = require('express');
-const app = express();
-app.get('/redis/:key', (req, res, cb) => {
-  redis.get(new Buffer(`upload_blob:${req.params.key}`), (err, result) => {
-    if (err) {
-      return cb(err);
-    }
-    res.send(result);
-  });
-});
-app.listen(config.PARSER_PORT);
-// END EXPRESS
-=======
->>>>>>> 45ed07d3
 pQueue.process(config.PARSER_PARALLELISM, (job, cb) => {
   console.log('parse job: %s', job.jobId);
   const match = job.data.payload;
   async.series({
     getDataSource(cb) {
-<<<<<<< HEAD
-      if (match.replay_blob_key) {
-        match.url = `http://localhost:${config.PARSER_PORT}/redis/${match.replay_blob_key}`;
-        cb();
-      } else {
-        getGcData(db, redis, match, (err, result) => {
-          if (err) {
-            return cb(err);
-          }
-          match.url = buildReplayUrl(result.match_id, result.cluster, result.replay_salt);
+      getGcData(db, redis, match, (err, result) => {
+        if (err) {
           return cb(err);
-        });
-      }
-=======
-      getGcData(db, redis, match, cb);
->>>>>>> 45ed07d3
+        }
+        match.url = buildReplayUrl(result.match_id, result.cluster, result.replay_salt);
+        return cb(err);
+      });
     },
     runParse(cb) {
       runParse(match, job, cb);
@@ -234,19 +209,7 @@
     parsed_data.logs = logs;
     console.timeEnd('processLogParse');
   }
-<<<<<<< HEAD
   return Object.assign({}, parsed_data, match);
-=======
-  parsed_data.match_id = match.match_id;
-  parsed_data.pgroup = match.pgroup;
-  parsed_data.radiant_win = match.radiant_win;
-  parsed_data.start_time = match.start_time;
-  parsed_data.duration = match.duration;
-  parsed_data.replay_blob_key = match.replay_blob_key;
-  parsed_data.doLogParse = match.doLogParse;
-  // require('fs').writeFileSync('./output2.json', JSON.stringify(parsed_data, null, 2));
-  return parsed_data;
->>>>>>> 45ed07d3
 }
 
 function getParseSchema() {
