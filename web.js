--- conflicted
+++ resolved
@@ -448,7 +448,6 @@
         });
     })
     .post(function(req, res) {
-<<<<<<< HEAD
         var data = {
             remoteip:  req.connection.remoteAddress,
             challenge: req.body.recaptcha_challenge_field,
@@ -460,22 +459,11 @@
         recaptcha.verify(function(success, error_code) {
              if (success) {
                 var files = req.files.replay;
-                console.log(files.fieldname + ' uploaded to  ' + files.path);
-                //todo create a third type of kue job
-                utility.runParse(files.path, function(code, output) {
-                    if (!code) {
-                        //put job on api queue to ensure we have it in db
-                        var payload = {
-                            uploader: req.user,
-                            match_id: output.match_id,
-                            parsed_data: output
-                        };
-                        utility.queueReq("api", payload);
-                    }
-                    else {
-                        logger.info(code);
-                    }
-                });
+                logger.info(files.fieldname + ' uploaded to  ' + files.path);
+                utility.queueReq("upload", {
+                    uploader: req.user,
+                    fileName: files.path
+                })
              }
              
             res.render("upload", {
@@ -483,16 +471,6 @@
                 rc_pass: success,
                 recaptcha_form: recaptcha.toHTML(),
             });
-=======
-        var files = req.files.replay;
-        logger.info(files.fieldname + ' uploaded to  ' + files.path);
-        utility.queueReq("upload", {
-            uploader: req.user,
-            fileName: files.path
-        })
-        res.render("upload", {
-            files: files
->>>>>>> 0741df2a
         });
     });
 
