--- conflicted
+++ resolved
@@ -210,13 +210,7 @@
         req.query = JSON.parse(JSON.stringify(qCopy));
         fillPlayerData(account_id, {
             query: {
-<<<<<<< HEAD
-                select: req.query,
-                //limit results to reduce computation time
-                limit: 300
-=======
                 select: req.query
->>>>>>> c9f3895c
             }
         }, function(err, player) {
             //create array of results.aggData for each account_id
