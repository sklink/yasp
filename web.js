var express = require('express');
var Recaptcha = require('recaptcha').Recaptcha;
var rc_public = process.env.RECAPTCHA_PUBLIC_KEY;
var rc_secret = process.env.RECAPTCHA_SECRET_KEY;
var utility = require('./utility');
var r = require('./redis');
var redis = r.client;
var kue = r.kue;
var db = require('./db');
var queries = require('./queries');
var logger = utility.logger;
var compression = require('compression');
var session = require('express-session');
var RedisStore = require('connect-redis')(session);
var app = express();
var passport = require('./passport');
var status = require('./status');
var auth = require('http-auth'),
    path = require('path'),
    moment = require('moment'),
    bodyParser = require('body-parser'),
    async = require('async');

var server = app.listen(process.env.PORT || 5000, function() {
    var host = server.address().address;
    var port = server.address().port;
    console.log('[WEB] listening at http://%s:%s', host, port);
});
var io = require('socket.io')(server);
/*
io.sockets.on('connection', function(socket) {
    socket.on('send-file', function(name, buffer) {
        console.log(buffer.length);
        socket.emit('recFile');
    });
});
app.use("/socket", function(req, res){
    res.render("socket");
});
*/

app.set('views', path.join(__dirname, 'views'));
app.set('view engine', 'jade');
app.locals.moment = moment;
app.locals.constants = require('./constants.json');
var basic = auth.basic({
    realm: "Kue"
}, function(username, password, callback) { // Custom authentication method.
    callback(username === process.env.KUE_USER && password === process.env.KUE_PASS);
});
app.use(compression());
app.use("/kue", auth.connect(basic));
app.use("/kue", kue.app);
app.use("/public", express.static(path.join(__dirname, '/public')));
app.use(session({
    store: new RedisStore({
        client: redis
    }),
    secret: process.env.SESSION_SECRET,
    resave: false,
    saveUninitialized: false
}));
app.use(passport.initialize());
app.use(passport.session());
app.use(bodyParser.urlencoded({
    extended: false
}));
app.use(function(req, res, next) {
<<<<<<< HEAD
    redis.get("banner", function(err, reply) {
        res.locals.user = req.user;
        res.locals.banner_msg = reply;
        logger.info("%s visit", req.user ? req.user.account_id : "anonymous");
        return next(err);
    });
=======
    async.parallel({
        banner: function(cb) {
                redis.get("banner", cb)
            },
        apiDown: function(cb) {
            redis.get("apiDown", cb)
        }
    }, function(err, results) {
        if (!err) {
            res.locals.user = req.user;
            res.locals.banner_msg = results.banner;
            res.locals.api_down = results.apiDown;
            logger.info("%s visit", req.user ? req.user.account_id : "anonymous");
        }
        
        next(err);
    })
>>>>>>> 13b5d4d7
});
app.use('/matches', require('./routes/matches'));
app.use('/players', require('./routes/players'));
app.use('/api', require('./routes/api'));
app.use('/upload', require("./routes/upload"));
app.route('/').get(function(req, res, next) {
    queries.getRatingData(req, function(err, results) {
        if (err) {
            return next(err);
        }
        res.render('index.jade', results);
    });
});
app.route('/preferences').post(function(req, res) {
    if (req.user) {
        db.players.update({
            account_id: req.user.account_id
        }, {
            $set: {
                "dark_theme": req.body.dark === 'true' ? 1 : 0
            }
        }, function(err, num) {
            var success = !(err || !num);
            res.json({
                sync: success
            });
        });
    }
    else {
        res.json({
            sync: false
        });
    }
});
app.route('/login').get(passport.authenticate('steam', {
    failureRedirect: '/'
}));
app.route('/return').get(
    passport.authenticate('steam', {
        failureRedirect: '/'
    }),
    function(req, res) {
        res.redirect('/');
    }
);
app.route('/logout').get(function(req, res) {
    req.logout();
    req.session.destroy(function() {
        res.redirect('/');
    });
});

app.route('/verify_recaptcha')
    .post(function(req, res) {
        var data = {
            remoteip: req.connection.remoteAddress,
            challenge: req.body.recaptcha_challenge_field,
            response: req.body.recaptcha_response_field
        };
        var recaptcha = new Recaptcha(rc_public, rc_secret, data);
        recaptcha.verify(function(success) {
            req.session.captcha_verified = success;
            res.json({
                verified: success
            });
        });
    });
app.route('/status').get(function(req, res, next) {
    status(function(err, result) {
        if (err) {
            return next(err);
        }
        res.render("status", {result: result});
    });
});
app.route('/about').get(function(req, res) {
    res.render("about");
});
app.use(function(req, res, next) {
    var err = new Error("Not Found");
    err.status = 404;
    return next(err);
});
app.use(function(err, req, res, next) {
    res.status(err.status || 500);
    if (process.env.NODE_ENV !== "development") {
        return res.render(err.status === 404 ? '404' : '500', {
            error: err
        });
    }
    //default express handler
    next(err);
});<|MERGE_RESOLUTION|>--- conflicted
+++ resolved
@@ -66,32 +66,20 @@
     extended: false
 }));
 app.use(function(req, res, next) {
-<<<<<<< HEAD
-    redis.get("banner", function(err, reply) {
+    async.parallel({
+        banner: function(cb) {
+            redis.get("banner", cb);
+        },
+        apiDown: function(cb) {
+            redis.get("apiDown", cb);
+        }
+    }, function(err, results) {
         res.locals.user = req.user;
-        res.locals.banner_msg = reply;
+        res.locals.banner_msg = results.banner;
+        res.locals.api_down = results.apiDown;
         logger.info("%s visit", req.user ? req.user.account_id : "anonymous");
         return next(err);
     });
-=======
-    async.parallel({
-        banner: function(cb) {
-                redis.get("banner", cb)
-            },
-        apiDown: function(cb) {
-            redis.get("apiDown", cb)
-        }
-    }, function(err, results) {
-        if (!err) {
-            res.locals.user = req.user;
-            res.locals.banner_msg = results.banner;
-            res.locals.api_down = results.apiDown;
-            logger.info("%s visit", req.user ? req.user.account_id : "anonymous");
-        }
-        
-        next(err);
-    })
->>>>>>> 13b5d4d7
 });
 app.use('/matches', require('./routes/matches'));
 app.use('/players', require('./routes/players'));
@@ -164,7 +152,9 @@
         if (err) {
             return next(err);
         }
-        res.render("status", {result: result});
+        res.render("status", {
+            result: result
+        });
     });
 });
 app.route('/about').get(function(req, res) {
