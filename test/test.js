--- conflicted
+++ resolved
@@ -174,11 +174,7 @@
             });
             nock("http://replay1.valve.net").get('/570/' + key).reply(200, function (uri, requestBody, cb)
             {
-<<<<<<< HEAD
-                request('https://cdn.rawgit.com/yasp-dota/testfiles/master/1781962623_1.dem',
-=======
-                request('https://github.com/odota/testfiles/raw/master/1781962623_1.dem',
->>>>>>> aab5786e
+                request('https://cdn.rawgit.com/odota/testfiles/master/1781962623_1.dem',
                 {
                     encoding: null
                 }, function (err, resp, body)
