--- conflicted
+++ resolved
@@ -170,14 +170,11 @@
                         parsedPlayer.item_win[k] = isRadiant(player) === match.radiant_win ? 1 : 0;
                     }
                 }
-<<<<<<< HEAD
-=======
                 if (parsedPlayer.purchase){
                     //account for stacks
                     parsedPlayer.purchase.ward_sentry *=2;
                     parsedPlayer.purchase.dust *=2;
                 }
->>>>>>> a6850366
                 if (parsedPlayer.actions) {
                     parsedPlayer.actions_sum = 0;
                     for (var key in parsedPlayer.actions) {
