var utility = require('./utility');
var mode = utility.mode;
var max = utility.max;
var min = utility.min;
var generatePositionData = utility.generatePositionData;
var isRadiant = utility.isRadiant;
var constants = require('./constants.json');
var mergeObjects = utility.mergeObjects;
var sentiment = require('sentiment');
/**
 * Computes additional match stats based on parsed_data
 **/
function computeMatchData(match) {
    try {
        match.player_win = (isRadiant(match.players[0]) === match.radiant_win); //did the player win?
        var date = new Date(match.start_time * 1000);
        for (var i = 0; i < constants.patch.length; i++) {
            var pd = new Date(constants.patch[i].date);
            //stop when patch date is less than the start time
            if (pd < date) {
                break;
            }
        }
        match.patch = i;
        match.region = constants.cluster[match.cluster];
        //match.league_name = constants.leagues[match.leagueid] ? constants.leagues[match.leagueid].name : null;
        //add a parsedplayer object to each player, and compute more stats
        match.players.forEach(function(player, ind) {
            player.isRadiant = isRadiant(player);
            player.total_gold = ~~(player.gold_per_min * match.duration / 60);
            player.total_xp = ~~(player.xp_per_min * match.duration / 60);
            player.parseSlot = player.player_slot % (128 - 5);
            player.kda = ~~((player.kills + player.assists) / (player.deaths + 1));
            player.parsedPlayer = {};
        });
        if (match.parsed_data) {
<<<<<<< HEAD
            // aggregate all the words in these matches for a single player (don't do this for single match display)
            if (match.parsed_data.chat.length) {
                if (match.all_players) {
=======
            if (match.parsed_data.chat.length) {
                if (match.all_players) {
                    // aggregate all the words in these matches for each player_match (don't do this for single match display)
>>>>>>> 503f4b21
                    // aggregation of all words in all chat this player has experienced
                    match.all_word_counts = count_words(match, null);
                    // aggregation of only the words in all chat this player said themselves
                    match.my_word_counts = count_words(match, match.players[0]);
                }
<<<<<<< HEAD
                //save full word list for sentiment analysis
                match.chat_words = match.parsed_data.chat.map(function(message) {
                    return message.key;
                }).join(' ');
=======
>>>>>>> 503f4b21
            }
            //compute player-level data and set parsedPlayer
            match.players.forEach(function(player, ind) {
                //mapping 0 to 0, 128 to 5, etc.
                //if we projected only one player, then use slot 0
                if (match.parsed_data.players.length === 1) {
                    player.parseSlot = 0;
                }
                var parsedPlayer = match.parsed_data.players[player.parseSlot];
                if (parsedPlayer.kills_log) {
                    //remove meepo/meepo kills
                    if (player.hero_id === 82) {
                        parsedPlayer.kills_log = parsedPlayer.kills_log.filter(function(k) {
                            return k.key !== "npc_dota_hero_meepo";
                        });
                    }
                }
                if (parsedPlayer.kills) {
                    parsedPlayer.neutral_kills = 0;
                    parsedPlayer.tower_kills = 0;
                    parsedPlayer.courier_kills = 0;
                    parsedPlayer.lane_kills = 0;
                    parsedPlayer.hero_kills = 0;
                    parsedPlayer.observer_kills = 0;
                    parsedPlayer.sentry_kills = 0;
                    for (var key in parsedPlayer.kills) {
                        if (key.indexOf("creep_goodguys") !== -1 || key.indexOf("creep_badguys") !== -1) {
                            parsedPlayer.lane_kills += parsedPlayer.kills[key];
                        }
                        if (key.indexOf("observer") !== -1) {
                            parsedPlayer.observer_kills += parsedPlayer.kills[key];
                        }
                        if (key.indexOf("sentry") !== -1) {
                            parsedPlayer.sentry_kills += parsedPlayer.kills[key];
                        }
                        if (key.indexOf("npc_dota_hero") === 0) {
                            parsedPlayer.hero_kills += parsedPlayer.kills[key];
                        }
                        if (key.indexOf("npc_dota_neutral") === 0) {
                            parsedPlayer.neutral_kills += parsedPlayer.kills[key];
                        }
                        if (key.indexOf("_tower") !== -1) {
                            parsedPlayer.tower_kills += parsedPlayer.kills[key];
                        }
                        if (key.indexOf("courier") !== -1) {
                            parsedPlayer.courier_kills += parsedPlayer.kills[key];
                        }
                    }
                }
                if (parsedPlayer.buyback_log) {
                    parsedPlayer.buyback_count = parsedPlayer.buyback_log.length;
                }
                if (parsedPlayer.item_uses) {
                    parsedPlayer.observer_uses = parsedPlayer.item_uses.ward_observer || 0;
                    parsedPlayer.sentry_uses = parsedPlayer.item_uses.ward_sentry || 0;
                }
                if (parsedPlayer.gold) {
                    //lane efficiency: divide 10 minute gold by static amount based on standard creep spawn
                    //var tenMinute = (43 * 60 + 48 * 20 + 74 * 2);
                    //6.84 change
                    var tenMinute = (40 * 60 + 45 * 20 + 74 * 2) + (600 / 0.6) + 625;
                    parsedPlayer.lane_efficiency = (parsedPlayer.gold[10] || 0) / tenMinute;
                }
                //convert position hashes to heatmap array of x,y,value
                var d = {
                    "obs": true,
                    "sen": true,
                    //"pos": true,
                    "lane_pos": true
                };
                parsedPlayer.posData = generatePositionData(d, parsedPlayer);
                //p.explore = p.posData.pos.length / 128 / 128;
                //compute lanes
                var lanes = [];
                for (var i = 0; i < parsedPlayer.posData.lane_pos.length; i++) {
                    var dp = parsedPlayer.posData.lane_pos[i];
                    for (var j = 0; j < dp.value; j++) {
                        lanes.push(constants.lanes[dp.y][dp.x]);
                    }
                }
                if (lanes.length) {
                    parsedPlayer.lane = mode(lanes);
                    var radiant = player.isRadiant;
                    var lane_roles = {
                        "1": function() {
                            //bot
                            return radiant ? 1 : 3;
                        },
                        "2": function() {
                            //mid
                            return 2;
                        },
                        "3": function() {
                            //top
                            return radiant ? 3 : 1;
                        },
                        "4": function() {
                            //rjung
                            return 4;
                        },
                        "5": function() {
                            //djung
                            return 4;
                        }
                    };
                    parsedPlayer.lane_role = lane_roles[parsedPlayer.lane] ? lane_roles[parsedPlayer.lane]() : undefined;
                }
                //compute hashes of purchase time sums and counts from logs
                if (parsedPlayer.purchase_log) {
                    //remove ward dispenser and recipes
                    parsedPlayer.purchase_log = parsedPlayer.purchase_log.filter(function(purchase) {
                        return !(purchase.key.indexOf("recipe_") === 0 || purchase.key === "ward_dispenser");
                    });
                    parsedPlayer.purchase_time = {};
                    parsedPlayer.item_win = {};
                    parsedPlayer.item_usage = {};
                    for (var i = 0; i < parsedPlayer.purchase_log.length; i++) {
                        var k = parsedPlayer.purchase_log[i].key;
                        var time = parsedPlayer.purchase_log[i].time;
                        if (!parsedPlayer.purchase_time[k]) {
                            parsedPlayer.purchase_time[k] = 0;
                        }
                        parsedPlayer.purchase_time[k] += time;
                        parsedPlayer.item_usage[k] = 1;
                        parsedPlayer.item_win[k] = isRadiant(player) === match.radiant_win ? 1 : 0;
                    }
                }
                //compute throw/comeback levels
                if (match.parsed_data.radiant_gold_adv) {
                    var radiant_gold_advantage = match.parsed_data.radiant_gold_adv;
                    parsedPlayer.throw = match.radiant_win !== isRadiant(player) ? (isRadiant(player) ? max(radiant_gold_advantage) : min(radiant_gold_advantage) * -1) : undefined;
                    parsedPlayer.comeback = match.radiant_win === isRadiant(player) ? (isRadiant(player) ? min(radiant_gold_advantage) * -1 : max(radiant_gold_advantage)) : undefined;
                    parsedPlayer.loss = match.radiant_win !== isRadiant(player) ? (isRadiant(player) ? min(radiant_gold_advantage) * -1 : max(radiant_gold_advantage)) : undefined;
                    parsedPlayer.stomp = match.radiant_win === isRadiant(player) ? (isRadiant(player) ? max(radiant_gold_advantage) : min(radiant_gold_advantage) * -1) : undefined;
                }
                //code to cap killstreaks, but don't need to do (don't count streaks beyond 10, since the 10-streak will have been counted?)
                /*
                for (var key in p.kill_streaks) {
                    if (Number(key) > 10) {
                        p.kill_streaks["10"] += p.kill_streaks[key];
                    }
                }
                */
                player.parsedPlayer = parsedPlayer;
            });
        }
    }
    catch (e) {
        console.log(e.stack, match.match_id);
    }
}
// count the words that occur in a set of messages
// - messages: the messages to create the counts over
// - player_filter: if non-null, only count that player's messages
function count_words(match, player_filter) {
    var messages = match.parsed_data.chat;
    // extract the message strings from the message objects
    // extract individual words from the message strings
    var chat_words = [];
    messages.forEach(function(message) {
        // adjust the slot position (important if there are fewer than 10 players)
        var adjusted_slot = match.all_players[message.slot] ? message.slot : message.slot - 5;
        var p = match.all_players[adjusted_slot] || {};
        // if there is no player_filter, or if the player_filter matches this message, log it
        if (!player_filter || p.player_slot === player_filter.player_slot) {
            chat_words.push(message.key);
        }
    });
    chat_words = chat_words.join(' ');
    var tokens = utility.tokenize(chat_words);
    // count how frequently each word occurs
    var counts = {};
    for (var i = 0; i < tokens.length; i++) {
        //ignore the empty string
        if (tokens[i]) {
            if (!counts[tokens[i]]) {
                counts[tokens[i]] = 0;
            }
            counts[tokens[i]] += 1;
        }
    }
    // return the final counts
    return counts;
}
/**
 * Renders display-only data for a match
 **/
function renderMatch(match) {
    var schema = utility.getParseSchema();
    //fill in version 0 if not present
    schema.version = 0;
    //make sure match.parsed_data is not null
    match.parsed_data = match.parsed_data || schema;
    //make sure parsed_data has all fields
    for (var key in schema) {
        match.parsed_data[key] = match.parsed_data[key] || schema[key];
    }
    //make sure each player's parsedplayer has all fields
    match.players.forEach(function(p, i) {
        mergeObjects(p.parsedPlayer, schema.players[i]);
    });
    match.players.forEach(function(player, i) {
        //converts hashes to arrays and sorts them
        var p = player.parsedPlayer;
        var targets = ["ability_uses", "item_uses", "damage_inflictor"];
        targets.forEach(function(target) {
            var t = [];
            for (var key in p[target]) {
                var a = constants.abilities[key];
                var i = constants.items[key];
                var def = {
                    img: "/public/images/default_attack.png"
                };
                def = a || i || def;
                var result = {
                    img: def.img,
                    name: key === "undefined" ? "Auto Attack/Other" : key,
                    val: p[target][key],
                    className: a ? "ability" : i ? "item" : "img-small"
                };
                if (p.hero_hits) {
                    result.hero_hits = p.hero_hits[key];
                }
                t.push(result);
            }
            t.sort(function(a, b) {
                return b.val - a.val;
            });
            p[target + "_arr"] = t;
        });
        //filter interval data to only be >= 0
        if (p.times) {
            var intervals = ["lh", "gold", "xp", "times"];
            intervals.forEach(function(key) {
                p[key] = p[key].filter(function(el, i) {
                    return p.times[i] >= 0;
                });
            });
        }
    });
    //make a list of messages and join them all together for sentiment analysis
    var chat_words = match.parsed_data.chat.map(function(message) {
        return message.key;
    }).join(' ');
    match.sentiment = sentiment(chat_words, {
        "report": -2,
        "commend": 2,
        "noob": -2,
        "ff": -1,
        "bg": -1,
        "feed": -1,
        "ty": 1,
        "thanks": 1,
        "wp": 1,
        "end": -1,
        "garbage": -1,
        "trash": -1,
        "throw": -1,
        "salt": -1,
        "ez": -1,
        "mad": -1
    });
    //create graph data
    match.graphData = generateGraphData(match);
    match.incomeData = generateIncomeData(match);
    //create heatmap data
    match.posData = match.players.map(function(p) {
        return p.parsedPlayer.posData;
    });
    //process objectives
    match.parsed_data.objectives.forEach(function(entry) {
        var adjSlot = match.players[entry.slot] ? entry.slot : entry.slot - 5;
        var p = match.players[adjSlot] || {};
        entry.objective = constants.objectives[entry.subtype] || entry.subtype;
        entry.team = entry.team === 2 || entry.key < 64 || p.isRadiant ? 0 : 1;
        entry.hero_img = constants.heroes[p.hero_id] ? constants.heroes[p.hero_id].img : "";
    });
    //process teamfight data
    match.parsed_data.teamfights.forEach(function(tf) {
        tf.posData = [];
        tf.radiant_gold_delta = 0;
        tf.radiant_xp_delta = 0;
        tf.radiant_participation = 0;
        tf.radiant_deaths = 0;
        tf.dire_participation = 0;
        tf.dire_deaths = 0;
        tf.players.forEach(function(p) {
            //lookup starting, ending level
            p.level_start = getLevelFromXp(p.xp_start);
            p.level_end = getLevelFromXp(p.xp_end);

            function getLevelFromXp(xp) {
                for (var i = 0; i < constants.xp_level.length; i++) {
                    if (constants.xp_level[i] > xp) {
                        return i;
                    }
                }
                return constants.xp_level.length;
            }
        });
        //add player's hero_id to each teamfight participant
        match.players.forEach(function(p) {
            //index into the correct slot
            var player = tf.players[p.parseSlot];
            player.hero_id = p.hero_id;
            player.player_slot = p.player_slot;
            player.isRadiant = isRadiant(p);
            player.participate = player.deaths > 0 || player.damage > 0;
            p.teamfights_participated = p.teamfights_participated || 0;
            p.teamfights_participated += player.participate ? 1 : 0;
            //compute team gold/xp deltas
            if (isRadiant(p)) {
                tf.radiant_gold_delta += player.gold_delta;
                tf.radiant_xp_delta += player.xp_delta;
                tf.radiant_participation += player.participate ? 1 : 0;
                tf.radiant_deaths += player.deaths ? 1 : 0;
            }
            else {
                tf.radiant_gold_delta -= player.gold_delta;
                tf.radiant_xp_delta -= player.xp_delta;
                tf.dire_participation += player.participate ? 1 : 0;
                tf.dire_deaths += player.deaths ? 1 : 0;
            }
            //convert 2d hash to array
            player.posData = generatePositionData({
                deaths_pos: 1
            }, player);
            //console.log(player);
            //add player hero id to each death, push into teamfight death position array
            player.posData.deaths_pos.forEach(function(pt) {
                pt.hero_id = player.hero_id;
                tf.posData.push(pt);
            });
        });
    });
}
/**
 * Generates data for c3 charts in a match
 **/
function generateGraphData(match) {
    //compute graphs
    var goldDifference = ['Gold'];
    var xpDifference = ['XP'];
    if (match.parsed_data.radiant_gold_adv.length) {
        goldDifference = goldDifference.concat(match.parsed_data.radiant_gold_adv);
        xpDifference = xpDifference.concat(match.parsed_data.radiant_xp_adv);
    }
    else {
<<<<<<< HEAD
        //older matches need this data summed at view time, unless we migrate it
=======
        //TODO older matches need this data summed at view time, unless we migrate it
>>>>>>> 503f4b21
        for (var i = 0; i < match.parsed_data.players[0].times.length; i++) {
            var goldtotal = 0;
            var xptotal = 0;
            match.players.forEach(function(elem, j) {
                var p = elem.parsedPlayer;
                if (elem.isRadiant) {
                    goldtotal += p.gold[i];
                    xptotal += p.xp[i];
                }
                else {
                    xptotal -= p.xp[i];
                    goldtotal -= p.gold[i];
                }
            });
            goldDifference.push(goldtotal);
            xpDifference.push(xptotal);
        }
    }
    var time = ["time"].concat(match.parsed_data.players[0].times);
    var data = {
        difference: [time, xpDifference, goldDifference],
        gold: [time],
        xp: [time],
        lh: [time]
    };
    match.players.forEach(function(elem, i) {
        var p = elem.parsedPlayer;
        var hero = constants.heroes[elem.hero_id] || {};
        hero = hero.localized_name;
        data.gold.push([hero].concat(p.gold));
        data.xp.push([hero].concat(p.xp));
        data.lh.push([hero].concat(p.lh));
    });
    return data;
}

function generateIncomeData(match) {
    //data for income chart
    var gold_reasons = [];
    var columns = [];
    var categories = [];
    var orderedPlayers = match.players.slice(0);
    orderedPlayers.sort(function(a, b) {
        return b.gold_per_min - a.gold_per_min;
    });
    orderedPlayers.forEach(function(player) {
        var hero = constants.heroes[player.hero_id] || {};
        categories.push(hero.localized_name);
    });
    for (var key in constants.gold_reasons) {
        var reason = constants.gold_reasons[key].name;
        gold_reasons.push(reason);
        var col = [reason];
        orderedPlayers.forEach(function(player) {
            var g = player.parsedPlayer.gold_reasons;
            col.push(g[key] || 0);
        });
        columns.push(col);
    }
    return {
        cats: categories,
        goldCols: columns,
        gold_reasons: gold_reasons
    };
}
module.exports = {
    renderMatch: renderMatch,
    computeMatchData: computeMatchData
};<|MERGE_RESOLUTION|>--- conflicted
+++ resolved
@@ -34,27 +34,14 @@
             player.parsedPlayer = {};
         });
         if (match.parsed_data) {
-<<<<<<< HEAD
-            // aggregate all the words in these matches for a single player (don't do this for single match display)
-            if (match.parsed_data.chat.length) {
-                if (match.all_players) {
-=======
             if (match.parsed_data.chat.length) {
                 if (match.all_players) {
                     // aggregate all the words in these matches for each player_match (don't do this for single match display)
->>>>>>> 503f4b21
                     // aggregation of all words in all chat this player has experienced
                     match.all_word_counts = count_words(match, null);
                     // aggregation of only the words in all chat this player said themselves
                     match.my_word_counts = count_words(match, match.players[0]);
                 }
-<<<<<<< HEAD
-                //save full word list for sentiment analysis
-                match.chat_words = match.parsed_data.chat.map(function(message) {
-                    return message.key;
-                }).join(' ');
-=======
->>>>>>> 503f4b21
             }
             //compute player-level data and set parsedPlayer
             match.players.forEach(function(player, ind) {
@@ -403,11 +390,7 @@
         xpDifference = xpDifference.concat(match.parsed_data.radiant_xp_adv);
     }
     else {
-<<<<<<< HEAD
-        //older matches need this data summed at view time, unless we migrate it
-=======
         //TODO older matches need this data summed at view time, unless we migrate it
->>>>>>> 503f4b21
         for (var i = 0; i < match.parsed_data.players[0].times.length; i++) {
             var goldtotal = 0;
             var xptotal = 0;
