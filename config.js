--- conflicted
+++ resolved
@@ -7,15 +7,9 @@
     "RECAPTCHA_SECRET_KEY": "",
     "PAYPAL_ID": "", //for donations, in web
     "PAYPAL_SECRET": "",
-<<<<<<< HEAD
     "RETRIEVER_SECRET": "", //string to use as shared secret with retriever/parser
     "SESSION_SECRET": "secret to encrypt cookies with", //string to encrypt cookies
-    "ROOT_URL": "http://localhost:5000",
-=======
-    "RETRIEVER_SECRET": "shared_secret_with_retriever",
-    "SESSION_SECRET": "secret to encrypt cookies with",
     "ROOT_URL": "http://localhost:5000", //base url to redirect to after steam oauth login
->>>>>>> 834c3d73
     "START_SEQ_NUM": "", //REDIS: use redis number, truthy: use sequence number, else: use auto
     "KUE_USER": "user",
     "KUE_PASS": "pass",
