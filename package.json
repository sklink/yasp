--- conflicted
+++ resolved
@@ -17,12 +17,8 @@
     "build": "npm install && npm run maven && npm run webpack",
     "create": "bash sql/create.sh",
     "psql": "psql -d postgresql://yasp:yasp@localhost/yasp",
-<<<<<<< HEAD
-    "deploy": "kubectl get rc -o name --selector tier=backend | cut -d '/' -f2 | xargs -n1 kubectl rolling-update --image=yasp/yasp:latest"
-=======
     "task": "node runner",
     "kube": "kubectl get rc -o name --selector tier=backend | cut -d '/' -f2 | xargs -n1 kubectl rolling-update --image=yasp/yasp:`git rev-parse HEAD`"
->>>>>>> a4031233
   },
   "repository": {
     "type": "git",
