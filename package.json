--- conflicted
+++ resolved
@@ -27,10 +27,7 @@
     "aws-sdk": "~2.1.13",
     "big-number": "0.3.1",
     "body-parser": "1.12.0",
-<<<<<<< HEAD
-=======
     "bower": "^1.3.12",
->>>>>>> 07994779
     "browserify": "~9.0.3",
     "c3": "~0.4.9",
     "cal-heatmap": "~3.5.2",
