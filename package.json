--- conflicted
+++ resolved
@@ -24,12 +24,11 @@
     "url": "http://github.com/odota/core"
   },
   "dependencies": {
-<<<<<<< HEAD
     "JSONStream": "^1.2.1",
     "async": "^2.1.2",
     "big-number": "^0.4.0",
     "bull": "^1.0.0",
-    "cassandra-driver": "^3.1.5",
+    "cassandra-driver": "^3.1.6",
     "compression": "^1.6.2",
     "cookie-session": "2.0.0-alpha.2",
     "dota2": "^4.1.0",
@@ -55,48 +54,12 @@
     "supertest": "^2.0.1"
   },
   "devDependencies": {
-    "eslint": "^3.10.0",
+    "eslint": "^3.10.1",
     "eslint-config-airbnb": "^12.0.0",
     "eslint-plugin-import": "^2.2.0",
     "eslint-plugin-jsx-a11y": "^2.2.3",
-    "eslint-plugin-react": "^6.6.0",
+    "eslint-plugin-react": "^6.7.1",
     "mocha": "^3.1.2"
-=======
-    "async": "2.1.2",
-    "big-number": "0.4.0",
-    "bull": "1.0.0",
-    "cassandra-driver": "3.1.6",
-    "compression": "1.6.2",
-    "cookie-session": "2.0.0-alpha.1",
-    "dota2": "4.1.0",
-    "dotaconstants": "3.6.0",
-    "dotenv": "2.0.0",
-    "express": "4.14.0",
-    "http-proxy": "1.15.2",
-    "knex": "0.12.6",
-    "moment": "2.16.0",
-    "passport": "0.3.2",
-    "passport-steam": "1.0.7",
-    "pg": "6.0.3",
-    "pg-query-stream": "1.0.0",
-    "pm2": "2.1.5",
-    "protobufjs": "5.0.1",
-    "redis": "2.6.3",
-    "request": "2.78.0",
-    "request-progress": "2.0.1",
-    "simple-vdf": "1.1.0",
-    "steam": "1.4.0"
-  },
-  "devDependencies": {
-    "eslint": "3.10.1",
-    "eslint-config-airbnb": "12.0.0",
-    "eslint-plugin-import": "2.2.0",
-    "eslint-plugin-jsx-a11y": "2.2.3",
-    "eslint-plugin-react": "6.7.1",
-    "mocha": "3.1.2",
-    "nock": "9.0.2",
-    "supertest": "2.0.1"
->>>>>>> ecf2d92c
   },
   "engines": {
     "node": "6.9.0"
