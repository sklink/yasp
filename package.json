--- conflicted
+++ resolved
@@ -76,13 +76,9 @@
     "poet": "^2.0.1",
     "qtip2": "3.0.2",
     "react": "^15.0.0",
-<<<<<<< HEAD
+    "react-addons-css-transition-group": "^15.0.0",
     "react-dom": "^15.0.0",
-=======
-    "react-addons-css-transition-group": "^15.0.0",
-    "react-dom": "^0.14.8",
     "react-motion": "^0.4.2",
->>>>>>> 8b66ac04
     "react-redux": "^4.4.0",
     "react-router": "^2.0.1",
     "react-router-redux": "^4.0.1",
