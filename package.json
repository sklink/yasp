{
  "name": "opendota-core",
  "description": "Open source Dota data platform",
  "version": "7.0.0",
  "license": "GPL-3.0",
  "main": "index.js",
  "scripts": {
    "start": "node index",
    "test": "NODE_ENV=test test/run.sh",
    "coveralls": "cat ./coverage/lcov.info | ./node_modules/coveralls/bin/coveralls.js && rm -rf ./coverage",
    "ncu": "npm-check-updates -a",
    "mocha": "NODE_ENV=test mocha",
    "build": "npm install",
    "lint": "eslint . --ext .js,.jsx --fix",
    "rediskeys": "redis-cli keys '*' | cut -d':' -f1 | sort | uniq -c",
    "resetpicks": "redis-cli keys 'picks_*' | xargs redis-cli del",
    "resetrankings": "redis-cli keys 'hero_rankings*' | xargs redis-cli del",
    "dockerbuild": "sudo docker build -t odota/core .",
    "reparse": "cat matches.csv | xargs -n1 node tasks/getMatch.js"
  },
  "repository": {
    "type": "git",
    "url": "http://github.com/odota/core"
  },
  "dependencies": {
    "async": "2.1.2",
    "big-number": "0.4.0",
    "bull": "1.0.0",
    "cassandra-driver": "3.1.5",
    "compression": "1.6.2",
    "cookie-session": "2.0.0-alpha.1",
    "dota2": "4.1.0",
    "dotaconstants": "3.4.0",
    "dotenv": "2.0.0",
    "express": "4.14.0",
    "http-proxy": "1.15.2",
    "knex": "0.12.6",
<<<<<<< HEAD
    "moment": "2.15.2",
=======
    "moment": "2.16.0",
    "multer": "1.2.0",
>>>>>>> cae0ee32
    "passport": "0.3.2",
    "passport-steam": "1.0.7",
    "pg": "6.0.3",
    "pg-query-stream": "1.0.0",
    "pm2": "2.1.4",
    "protobufjs": "5.0.1",
    "redis": "2.6.3",
    "request": "2.78.0",
    "request-progress": "2.0.1",
    "simple-vdf": "1.1.0",
    "steam": "1.4.0"
  },
  "devDependencies": {
    "eslint": "3.9.0",
    "eslint-config-airbnb": "12.0.0",
    "eslint-plugin-import": "2.2.0",
    "eslint-plugin-jsx-a11y": "2.2.3",
    "eslint-plugin-react": "6.6.0",
    "mocha": "3.1.2",
    "nock": "9.0.2",
    "supertest": "2.0.1"
  },
  "engines": {
    "node": "6.9.0"
  }
}<|MERGE_RESOLUTION|>--- conflicted
+++ resolved
@@ -35,12 +35,7 @@
     "express": "4.14.0",
     "http-proxy": "1.15.2",
     "knex": "0.12.6",
-<<<<<<< HEAD
-    "moment": "2.15.2",
-=======
     "moment": "2.16.0",
-    "multer": "1.2.0",
->>>>>>> cae0ee32
     "passport": "0.3.2",
     "passport-steam": "1.0.7",
     "pg": "6.0.3",
