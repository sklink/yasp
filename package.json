--- conflicted
+++ resolved
@@ -36,12 +36,8 @@
     "multer": "~0.1.7",
     "foreman": "~1.2.1",
     "dotenv": "~0.4.0",
-<<<<<<< HEAD
-    "recaptcha": "~1.2.0"
-=======
     "recaptcha": "1.2.0",
     "body-parser": "1.10.1"
->>>>>>> f2134c93
   },
   "devDependencies": {
     "grunt-cli": "~0.1.13",
