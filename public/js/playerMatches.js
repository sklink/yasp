--- conflicted
+++ resolved
@@ -21,12 +21,7 @@
         processing: true,
         columnDefs: [
             {
-<<<<<<< HEAD
-                data: 'match_id',
-                title: 'ID',
-=======
                 "targets": "fromNow",
->>>>>>> 49179cf7
                 render: function(data, type) {
                     if (type === "display") {
                         return moment.unix(data).fromNow();
@@ -72,21 +67,12 @@
                 return constants.heroes[data] ? constants.heroes[data].localized_name : data;
             }
             },
-<<<<<<< HEAD
-            {
-                data: 'game_mode',
-                title: 'Mode',
-                render: function(data, type) {
-                    return constants.game_mode[data] ? constants.game_mode[data].name : data;
-                }
-=======
         {
             data: 'player_win',
             title: 'Result',
             render: function(data, type, row) {
                 return '<span class="' + (data ? "text-success" : "text-danger") + '">' + ((data) ? "Win" : "Loss") + '</span>';
             }
->>>>>>> 49179cf7
             },
         {
             data: 'game_mode',
@@ -118,23 +104,12 @@
                 return moment().startOf('day').seconds(data).format("H:mm:ss");
             }
             },
-<<<<<<< HEAD
-            {
-                data: 'start_time',
-                title: 'Ended',
-                render: function(data, type, row) {
-                    if (type === 'sort') {
-                        return data + row.duration; // Sort by unix timestamp
-                    }
-                    return moment.unix(data + row.duration).fromNow();
-=======
         {
             data: 'start_time',
             title: 'Ended',
             render: function(data, type, row) {
                 if (type === 'sort') {
                     return data + row.duration; // Sort by unix timestamp
->>>>>>> 49179cf7
                 }
                 return moment.unix(data + row.duration).fromNow();
             }
