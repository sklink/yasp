--- conflicted
+++ resolved
@@ -17,10 +17,10 @@
         });
         return o;
     };
-        drawProMatches(pro_matches);
-        drawMatches(matches);
-        drawHeroes(heroes);
-        drawTeammates(teammates);
+    drawProMatches(pro_matches);
+    drawMatches(matches);
+    drawHeroes(heroes);
+    drawTeammates(teammates);
 
     function drawProMatches(data) {
         $('#pro_matches').dataTable({
@@ -247,63 +247,8 @@
                     data: 'players[0].xp_per_min',
                     title: 'XPM',
                     render: function(data, type) {
-<<<<<<< HEAD
-                            return data;
-                        }
-                        // },
-                        //     {
-                        //         data: 'players[0].hero_damage',
-                        //         title: 'HD',
-                        //         visible: false,
-                        //         render: function(data, type) {
-                        //             return data;
-                        //         }
-                        // },
-                        //     {
-                        //         data: 'players[0].tower_damage',
-                        //         title: 'TD',
-                        //         visible: false,
-                        //         render: function(data, type) {
-                        //             return data;
-                        //         }
-                        // },
-                        //     {
-                        //         data: 'players[0].hero_healing',
-                        //         title: 'HH',
-                        //         visible: false,
-                        //         render: function(data, type) {
-                        //             return data;
-                        //         }
-            }, {
-=======
-                        return data;
-                    }
-                },
-            //     {
-            //         data: 'players[0].hero_damage',
-            //         title: 'HD',
-            //         visible: false,
-            //         render: function(data, type) {
-            //             return data;
-            //         }
-            // },
-            //     {
-            //         data: 'players[0].tower_damage',
-            //         title: 'TD',
-            //         visible: false,
-            //         render: function(data, type) {
-            //             return data;
-            //         }
-            // },
-            //     {
-            //         data: 'players[0].hero_healing',
-            //         title: 'HH',
-            //         visible: false,
-            //         render: function(data, type) {
-            //             return data;
-            //         },
-                {
->>>>>>> cc276e1a
+                        return data;
+                    },
                     data: 'parse_status',
                     title: 'Status',
                     render: function(data, type) {
