<<<<<<< HEAD
window.ratingsChart = function ratingsChart(ratings) {
=======
module.exports = function ratingsChart(ratings, whichTime) {
>>>>>>> 06832956
    var times = ratings.map(function(r) {
        return new Date(r.time);
    });
    var solo = ratings.map(function(r) {
        return r.solo_competitive_rank;
    });
    var party = ratings.map(function(r) {
        return r.competitive_rank;
    });
    console.log(times);
    if (whichTime) {
      c3.generate({
          bindto: "#ratings",
          data: {
              columns: [
            ['Solo'].concat(solo),
            ['Party'].concat(party)
            ],
              type: "spline"
          },
          axis: {
              x: {
                  label: "Date",
                  tick: {
                      format: function(x) {
                          return moment(times[x]).format("MMM DD YYYY");
                      }
                  }
              },
              y: {
                  label: 'Rating'
              }
          },
          zoom: {
              enabled: true
          }
      });
    }
    else {
      //somehow get the MMRs per day, and average them to concatenate to Solo and Party
      c3.generate({
          bindto: "#ratings",
          data:{
            x: 'date',
            columns: [
              ['date'].concat(times),
              ['Solo'].concat(solo),
              ['Party'].concat(party)
            ],
            type: "spline"
          },
          axis: {
              x: {
                  label: 'Date',
                  type: 'timeseries',
                  tick: {
                    format: function(x) {
                        return moment(x).format("MMM DD YYYY");
                    }
                  }
              },
              y: {
                label: 'Rating'
              }
          },
          zoom:{
            enabled: true
          }
      });
    }
}<|MERGE_RESOLUTION|>--- conflicted
+++ resolved
@@ -1,76 +1,79 @@
-<<<<<<< HEAD
-window.ratingsChart = function ratingsChart(ratings) {
-=======
-module.exports = function ratingsChart(ratings, whichTime) {
->>>>>>> 06832956
-    var times = ratings.map(function(r) {
-        return new Date(r.time);
-    });
-    var solo = ratings.map(function(r) {
-        return r.solo_competitive_rank;
-    });
-    var party = ratings.map(function(r) {
-        return r.competitive_rank;
-    });
-    console.log(times);
-    if (whichTime) {
-      c3.generate({
-          bindto: "#ratings",
-          data: {
-              columns: [
+window.ratingsChart = function ratingsChart(ratings, indexBased) {
+  var times = ratings.map(function(r) {
+    return new Date(r.time);
+  });
+  var solo = ratings.map(function(r) {
+    return r.solo_competitive_rank;
+  });
+  var party = ratings.map(function(r) {
+    return r.competitive_rank;
+  });
+  console.log(times);
+  if (indexBased) {
+    c3.generate({
+      bindto: "#ratings",
+      data: {
+        columns: [
             ['Solo'].concat(solo),
             ['Party'].concat(party)
             ],
-              type: "spline"
-          },
-          axis: {
-              x: {
-                  label: "Date",
-                  tick: {
-                      format: function(x) {
-                          return moment(times[x]).format("MMM DD YYYY");
-                      }
-                  }
-              },
-              y: {
-                  label: 'Rating'
-              }
-          },
-          zoom: {
-              enabled: true
+        type: "spline"
+      },
+      line: {
+        connectNull: true
+      },
+      axis: {
+        x: {
+          label: "Date",
+          tick: {
+            format: function(x) {
+              return moment(times[x]).format("MMM DD YYYY");
+            }
           }
-      });
-    }
-    else {
-      //somehow get the MMRs per day, and average them to concatenate to Solo and Party
-      c3.generate({
-          bindto: "#ratings",
-          data:{
-            x: 'date',
-            columns: [
+        },
+        y: {
+          label: 'Rating'
+        }
+      },
+      zoom: {
+        enabled: true
+      }
+    });
+  }
+  else {
+    //somehow get the MMRs per day, and average them to concatenate to Solo and Party
+    c3.generate({
+      bindto: "#ratings",
+      data: {
+        x: 'date',
+        columns: [
               ['date'].concat(times),
               ['Solo'].concat(solo),
               ['Party'].concat(party)
             ],
-            type: "spline"
-          },
-          axis: {
-              x: {
-                  label: 'Date',
-                  type: 'timeseries',
-                  tick: {
-                    format: function(x) {
-                        return moment(x).format("MMM DD YYYY");
-                    }
-                  }
-              },
-              y: {
-                label: 'Rating'
-              }
-          },
-          zoom:{
-            enabled: true
+        type: "line"
+      },
+      line: {
+        connectNull: true
+      },
+      axis: {
+        x: {
+          label: 'Date',
+          type: 'timeseries',
+          tick: {
+            count: 10,
+            format: function(x) {
+              return moment(x).format("MMM DD YYYY");
+            },
           }
-      });
-    }
+        },
+        y: {
+          label: 'Rating'
+        }
+      },
+      zoom: {
+        enabled: true
+      }
+    });
+  }
 }