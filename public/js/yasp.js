--- conflicted
+++ resolved
@@ -72,33 +72,6 @@
     time += minutes + ":" + seconds;
     return time;
 }
-<<<<<<< HEAD
-=======
-window.queryForm = function queryForm() {
-    //query form code
-    $("#hero_id").select2({
-        //placeholder: "Played Any Hero",
-        maximumSelectionSize: 1
-    });
-    $("#with_account_id").select2({
-        //placeholder: "Included: Any Player",
-        tags: [],
-        maximumSelectionSize: 10
-    });
-    $("#teammate_hero_id").select2({
-        //placeholder: "Team: Any Hero",
-        maximumSelectionSize: 4
-    });
-    $("#enemy_hero_id").select2({
-        //placeholder: "Enemy: Any Hero",
-        maximumSelectionSize: 5
-    });
-    $("#leagueid").select2({
-        //placeholder: "Enemy: Any Hero",
-        maximumSelectionSize: 5
-    });
-}
->>>>>>> 543546f0
 window.tooltips = require('./tooltips.js');
 window.formatHtml = require("./formatHtml.js");
 window.createHistogram = require('./histograms.js');
@@ -109,6 +82,6 @@
 window.ratingsChart = require('./ratingsChart.js');
 window.statusHandler = require('./statusHandler.js');
 window.generateCharts = require('./charts.js');
-window.queryForm = require('./queryForm.js')
+window.queryForm = require('./queryForm.js');
 window.timeline = require('./timeline.js');
 require('./ga.js');