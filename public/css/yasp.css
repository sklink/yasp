--- conflicted
+++ resolved
@@ -419,18 +419,12 @@
   cursor: pointer;
 }
 
-<<<<<<< HEAD
-=======
-
->>>>>>> 40f1f3e8
+
 .btn-file {
     position: relative;
     overflow: hidden;
 }
-<<<<<<< HEAD
-=======
-
->>>>>>> 40f1f3e8
+
 .btn-file input[type=file] {
     position: absolute;
     top: 0;
@@ -445,8 +439,6 @@
     background: white;
     cursor: inherit;
     display: block;
-<<<<<<< HEAD
-=======
 }
 
 /* info text on request page*/
@@ -464,5 +456,4 @@
 
 .center {
     margin: 0 auto;
->>>>>>> 40f1f3e8
 }