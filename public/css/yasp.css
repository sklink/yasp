/* ads */

.leaderboard {
    margin: 0 auto;
    display: block;
}

.skyscraper {
    margin: 2em auto;
    display: block;
}

.margin-bottom {
    margin-bottom: 1.5em;
}

html,
body {
    margin: 0;
    padding: 0;
    height: 100%;
    width: 100%;
}

.frame {
    display: table;
}

.match-top {
    margin-top: 1.5em;
}

h3 img {
    padding-right: 1em;
}

.img-text {
    float: left;
    text-align: center;
    font-size: 11px;
}

.img-small {
    margin-left: 1px;
    margin-right: 1px;
    height: 25px;
}

.img-md {
    margin-left: 2px;
    margin-right: 2px;
    height: 30px;
}

.pickban {
    margin: 0px;
    height: 25px;
}

.tooltip-inner {
    white-space: normal;
}

.mapContainer {
    position: relative;
    top: 0px;
    left: 0px;
    width: 100%;
}

.map {
    width: 100%;
}

.icon {
    width: 15px;
}

footer {
    background-color: #BBF0FD;
    width: 100%;
    padding: 1.3em 0 0 1em;
}

.user {
    margin: 2px;
}

.attribVal {
    color: #f5c433;
    font-weight: bolder;
}

.big {
    font-size: 80px;
}

.medium-cheese {
    font-size: 40px;
    text-shadow: 0 0 10px yellow;
    /*border: 3px solid rgb(189, 155, 20);*/
    /*background-color: lightyellow;*/
    /*border-radius: 50%;*/
    /*padding: 3px 11px;*/
}


/* Cheese Goal Bar */

.meter_wrapper {
    margin-bottom: 1em;
}

.meter_wrapper > p {
    font-size: 1.3em;
}

.meter {
    height: 20px;
    width: 80%;
    margin: 0 auto;
    position: relative;
    background: #777;
    -moz-border-radius: 5px;
    -webkit-border-radius: 5px;
    border-radius: 5px;
    padding: 4px;
    box-shadow: inset 0 -1px 1px rgba(255, 255, 255, 0.3);
}

.meter > span {
    display: block;
    height: 100%;
    border-radius: 4px;
    background-color: rgb(248, 253, 24);
    box-shadow: inset 0 2px 9px rgba(255, 255, 255, 0.3), inset 0 -2px 6px rgba(0, 0, 0, 0.4);
    position: relative;
    overflow: hidden;
}

.meter > span:after {
    content: "";
    position: absolute;
    top: 0;
    left: 0;
    bottom: 0;
    right: 0;
    background-image: linear-gradient( -45deg, rgba(255, 255, 255, .2) 25%, transparent 25%, transparent 50%, rgba(255, 255, 255, .2) 50%, rgba(255, 255, 255, .2) 75%, transparent 75%, transparent);
    z-index: 1;
    background-size: 50px 50px;
    animation: move 2s linear infinite;
    border-top-right-radius: 8px;
    border-bottom-right-radius: 8px;
    border-top-left-radius: 20px;
    border-bottom-left-radius: 20px;
    overflow: hidden;
}

.progress-bar {
    color: #FFF;
    text-shadow: 0px 0px 5px #000000;
}

.progress_text {
    margin: 0 auto;
}

.progress {
    margin: 0 auto;
}

#messages {
    margin: 3em auto 20em;
}

#loading {
    height: 8em;
    margin: 0 auto;
}

.btn-dark {
    color: #fff;
    background-color: #848484;
    border-color: #848484;
}

.btn-yasp {
    color: #000;
    background-color: #BBF0FD;
    border-color: #BBF0FD;
}

.btn-yasp:hover,
.btn-yasp:focus {
    color: #fff;
    background-color: #31b0d5;
    border-color: #269abc;
}

.wards button {
    display: block;
    margin: 10em auto;
}

.charts button {
    margin-right: .5em;
}

.player-color {
    border-left: 10px solid;
}

div .dataTables_processing {
    /*set z-index for processing indicator*/
    z-index: 60000;
}


/* Blog */

#panel-chart {
    padding: 10px;
}

.panel-title {
    text-transform: none;
    font-size: 15px;
    letter-spacing: 0px;
}

.blog-heading {
    font-size: 20px;
}

.blog-panel {
    margin-bottom: 30px;
}

.blog-date {
    margin-bottom: 0px;
}

.label-info {
    margin-right: 5px;
}

.theme-blue {
    color: #BBF0FD;
}

.panel-chart {
    color: blue;
}

.bottom-padding {
    padding-bottom: 5%;
}

.inline-header {
    display: inline-block;
    margin-right: .5em;
}

.toggle-button {
    display: inline;
    vertical-align: super;
}

.bright-border {
    border-color: #ccc;
}

.toggle-button.collapsed {
    background-color: #545454;
    border-color: rgb(0, 0, 0);
}

.glow {
    border: 3px solid rgb(86, 180, 239);
    box-shadow: 0px 1px 3px rgba(0, 0, 0, 0.05) inset, 0px 0px 8px rgba(82, 168, 236, 0.6);
}

.small-hero-icon {
    zoom: .75;
}

.hidden {
    display: none;
}


/* Sticky footer styles*/

.sticky_footer_row {
    display: table-row;
    height: 1px;
}

.sticky_footer_row.expand {
    height: auto;
}

h1,h2,h3 {
    font-weight: 700;
}


/* use special fonts in certain elements */

h1,
h2,
h3,
h4,
.lead,
.btn,
.navbar a {
    text-transform: uppercase;
}

.icon-bar {
    background-color: #fff;
<<<<<<< HEAD
}


/* tweak progress bar heights */

.progress {
    height: 21px;
}

.progress .progress-bar {
    font-size: 14px;
    line-height: 21px;
}


/*center tables*/

td,
th {
    text-align: center;
    vertical-align: middle !important;
}

td.text-left {
    text-align: left;
}


/*temporary select2 fixes*/

.select2-container,
.select2-search__field {
    color: black;
    width: 100% !important;
    padding: 0;
    height: 35px;
}

.select2-container {
    margin-bottom: 10px;
}


=======
}


/* tweak progress bar heights */

.progress {
    height: 21px;
}

.progress .progress-bar {
    font-size: 14px;
    line-height: 21px;
}


/*center tables*/

td,
th {
    text-align: center;
    vertical-align: middle !important;
}

td.text-left {
    text-align: left;
}


/*temporary select2 fixes*/

.select2-container,
.select2-search__field {
    color: black;
    width: 100% !important;
    padding: 0;
    height: 35px;
}

.select2-container {
    margin-bottom: 10px;
}

.table>thead>tr>th,
.table>tbody>tr>td {
    border-bottom: 1px solid grey;
}

>>>>>>> 49179cf7
/* Use sans-serif on tables*/


/*
table tbody *,
table tfoot * {
    font-family: Arial, sans-serif;
}
*/<|MERGE_RESOLUTION|>--- conflicted
+++ resolved
@@ -319,7 +319,6 @@
 
 .icon-bar {
     background-color: #fff;
-<<<<<<< HEAD
 }
 
 
@@ -362,56 +361,11 @@
     margin-bottom: 10px;
 }
 
-
-=======
-}
-
-
-/* tweak progress bar heights */
-
-.progress {
-    height: 21px;
-}
-
-.progress .progress-bar {
-    font-size: 14px;
-    line-height: 21px;
-}
-
-
-/*center tables*/
-
-td,
-th {
-    text-align: center;
-    vertical-align: middle !important;
-}
-
-td.text-left {
-    text-align: left;
-}
-
-
-/*temporary select2 fixes*/
-
-.select2-container,
-.select2-search__field {
-    color: black;
-    width: 100% !important;
-    padding: 0;
-    height: 35px;
-}
-
-.select2-container {
-    margin-bottom: 10px;
-}
-
 .table>thead>tr>th,
 .table>tbody>tr>td {
     border-bottom: 1px solid grey;
 }
 
->>>>>>> 49179cf7
 /* Use sans-serif on tables*/
 
 
