doctype html
html
  head
    - var default_title = "YASP - Dota 2 Replay Parsing and Statistics"
    title= title || default_title
    meta(name="description", content=default_title)
    meta(property="og:site_name", content=default_title)
    meta(charset='utf-8')
    meta(name="viewport" content="width=device-width, initial-scale=0.6")
    //- Favicons
    link(rel='apple-touch-icon', sizes='57x57', href='/public/images/apple-touch-icon-57x57.png')
    link(rel='apple-touch-icon', sizes='60x60', href='/public/images/apple-touch-icon-60x60.png')
    link(rel='apple-touch-icon', sizes='72x72', href='/public/images/apple-touch-icon-72x72.png')
    link(rel='apple-touch-icon', sizes='76x76', href='/public/images/apple-touch-icon-76x76.png')
    link(rel='apple-touch-icon', sizes='114x114', href='/public/images/apple-touch-icon-114x114.png')
    link(rel='apple-touch-icon', sizes='120x120', href='/public/images/apple-touch-icon-120x120.png')
    link(rel='apple-touch-icon', sizes='144x144', href='/public/images/apple-touch-icon-144x144.png')
    link(rel='apple-touch-icon', sizes='152x152', href='/public/images/apple-touch-icon-152x152.png')
    link(rel='apple-touch-icon', sizes='180x180', href='/public/images/apple-touch-icon-180x180.png')
    link(rel='icon', type='image/png', href='/public/images/favicon-32x32.png', sizes='32x32')
    link(rel='icon', type='image/png', href='/public/images/android-chrome-192x192.png', sizes='192x192')
    link(rel='icon', type='image/png', href='/public/images/favicon-96x96.png', sizes='96x96')
    link(rel='icon', type='image/png', href='/public/images/favicon-16x16.png', sizes='16x16')
    link(rel='manifest', href='/public/images/manifest.json')
    link(rel='shortcut icon', href='/public/images/favicon.ico')
    meta(name='msapplication-TileColor', content='#da532c')
    meta(name='msapplication-TileImage', content='/public/images/mstile-144x144.png')
    meta(name='msapplication-config', content='/public/images/browserconfig.xml')
    meta(name='theme-color', content='#ffffff')
    
    //- yasp js bundle, dynamically inserts external library js/css
    script(src="/public/build/yasp.min.js")
    
    //can npm install bootswatch to bundle darkly
    //can npm install material-design-lite to bundle material
    //-
      <link rel="stylesheet" href="https://storage.googleapis.com/code.getmdl.io/1.0.0/material.indigo-blue.min.css">
      <script src="https://storage.googleapis.com/code.getmdl.io/1.0.0/material.min.js"></script>
      <link rel="stylesheet" href="https://fonts.googleapis.com/icon?family=Material+Icons">

    link(rel='stylesheet', href="/public/css/flaticon.css")
    //link(rel='stylesheet', href="/public/css/font.css")
<<<<<<< HEAD
    if !(user && user.light_theme)
      <link rel="stylesheet" href="https://bootswatch.com/darkly/bootstrap.min.css">
    link(rel='stylesheet', href="/public/css/yasp.css")
    if !(user && user.light_theme)
      link(rel='stylesheet', href="/public/css/dark.css")
=======
    //if !(user && user.light_theme)
    <link rel="stylesheet" href="https://bootswatch.com/darkly/bootstrap.min.css">
    link(rel='stylesheet', href="/public/css/yasp.css")
    //if !(user && user.light_theme)
    link(rel='stylesheet', href="/public/css/dark.css")
>>>>>>> 49179cf7


    //constants for client side rendering
    - var clientConstants = {"game_mode": constants.game_mode,"lobby_type": constants.lobby_type,"heroes": constants.heroes,"parse_status": constants.parse_status,"skill":constants.skill, "player_colors": constants.player_colors};
    script.
      var constants = !{JSON.stringify(clientConstants)};
          
    block head
  body.frame
    include navbar
    block page_content
  //stuff to include after page load
  block footer_assets
  script.
    //check adblocker
    window.onload = function(){
      setTimeout(function() { 
        // We are targeting the first banner ad of AdSense
        var ad = document.querySelector("ins.adsbygoogle");
        
        // If the ad contains no innerHTML, ad blockers are at work
        if (ad && ad.innerHTML.replace(/\s/g, "").length == 0) {
          // Since ad blocks hide ads using CSS too
          ad.style.cssText = 'display:block !important'; 
          // You can put any text, image or even IFRAME tags here
          ad.innerHTML = "<div class='alert alert-info text-center' role='alert'>Blocking ads?  Please consider disabling your ad blocker or donating to help keep the service running.</div>";
        }
      }, 2000); // The ad blocker check is performed 2 seconds after the page load 
    }; 
    //by default, run formatting functions on all pages at page end
    tooltips();
    formatHtml();<|MERGE_RESOLUTION|>--- conflicted
+++ resolved
@@ -40,19 +40,11 @@
 
     link(rel='stylesheet', href="/public/css/flaticon.css")
     //link(rel='stylesheet', href="/public/css/font.css")
-<<<<<<< HEAD
-    if !(user && user.light_theme)
-      <link rel="stylesheet" href="https://bootswatch.com/darkly/bootstrap.min.css">
-    link(rel='stylesheet', href="/public/css/yasp.css")
-    if !(user && user.light_theme)
-      link(rel='stylesheet', href="/public/css/dark.css")
-=======
     //if !(user && user.light_theme)
     <link rel="stylesheet" href="https://bootswatch.com/darkly/bootstrap.min.css">
     link(rel='stylesheet', href="/public/css/yasp.css")
     //if !(user && user.light_theme)
     link(rel='stylesheet', href="/public/css/dark.css")
->>>>>>> 49179cf7
 
 
     //constants for client side rendering
