include /mixins/progress_bar

mixin teammate_table(rows, short)
<<<<<<< HEAD
  h3 Played With
  table.table.table-condensed#teammates
=======
  h3 Players
  table.table.table-condensed#teammates.table-striped
>>>>>>> 6facad0c
    thead
      tr
        th Name
        th.fromNow Last
        th Matches
        th Win%
        if !short
          th: abbr(title="Number of games with this player on the team") Played With
          th Win%
          th: abbr(title="Number of games with this player on the opposing team") Played Against
          th Win%
    each teammate in rows
      tr
        td.text-left
          img.img-small(src=teammate.avatar)
          if (teammate.last_visited)
            img.user(src='/public/images/favicon-16x16.png', title="YASP User")
          a(href='/players/#{teammate.account_id}')=teammate.personaname || teammate.account_id
        td=teammate.last_played
        td= teammate.games
        td
          +progress_bar(teammate.win, teammate.games)
        if !short
          td= teammate.with_games
          td
            +progress_bar(teammate.with_win, teammate.with_games)
          td= teammate.against_games
          td
            +progress_bar(teammate.against_win, teammate.against_games)<|MERGE_RESOLUTION|>--- conflicted
+++ resolved
@@ -1,13 +1,8 @@
 include /mixins/progress_bar
 
 mixin teammate_table(rows, short)
-<<<<<<< HEAD
-  h3 Played With
-  table.table.table-condensed#teammates
-=======
-  h3 Players
+  h3 Played with
   table.table.table-condensed#teammates.table-striped
->>>>>>> 6facad0c
     thead
       tr
         th Name
