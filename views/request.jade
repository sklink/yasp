--- conflicted
+++ resolved
@@ -23,19 +23,11 @@
               ul.small.text-left
                 li Uploads have incomplete data and eventually expire
                 li Uploads do not count toward player statistics
-<<<<<<< HEAD
-        .form-group
-          if config.ENABLE_RECAPTCHA
-            .g-recaptcha#recaptcha(data-sitekey=rc_public, data-theme="dark", data-callback="requestSubmit")
-          else
-            button.btn.btn-default#submit(onclick="requestSubmit()") Request Parse
-=======
           .row
             if config.ENABLE_RECAPTCHA
               g-recaptcha#recaptcha(style="display:inline-block;", data-sitekey=rc_public, data-theme="dark", data-callback="requestSubmit")
             else
               button.btn.btn-default#submit(onclick="requestSubmit()") Request Parse
->>>>>>> dabc4795
       #progContainer(style="display:none")
         img(src="/public/images/loading.gif", style="display:none")#loading
         .progress
@@ -56,10 +48,6 @@
         {
             sitekey: $('#recaptcha').attr('data-sitekey'),
             theme: "dark",
-<<<<<<< HEAD
-            callback: submit
-=======
             callback: requestSubmit
->>>>>>> dabc4795
         });
     };