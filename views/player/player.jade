extend /layout

block content
  if typeof player.account_id === "number"
    .row.match-top 
      .col-md-1
        img(src='#{player.avatarmedium}').img-thumbnail
      .col-md-4
        h1= player.personaname || player.account_id
      .col-md-1
        if player.cheese
          i.flaticon-1.medium-cheese(style="display:inline-block")
          div.text-right x#{player.cheese}
      .col-md-6
        table.table.table-condensed
          thead
            tr
              //th Record
              th Full History
              th Name Update
              th Last Visit
          tbody
            tr
              //td <span class="green">#{player.aggData.win}</span>-<span class="red">#{player.aggData.lose}</span> <br> (#{player.aggData.games ? (player.aggData.win/player.aggData.games*100).toFixed(2) : "0.00"}%)
              td=(player.full_history_time ? moment(player.full_history_time).fromNow() : "never")
              td=(player.last_summaries_update ? moment(player.last_summaries_update).fromNow() : "never")
              td #{(player.last_visited ? moment(player.last_visited).fromNow() : "never")}
    if !(player.account_id in trackedPlayers)
      .alert.alert-danger This user has not visited recently, so their matches are not automatically queued for parse. (may take a few minutes to update)
    if (!player.full_history_time)
<<<<<<< HEAD
      .alert.alert-primary This user does not have full match history yet.  Some matches may be missing.
=======
      .alert.alert-warning This user does not have full match history yet.  Some matches may be missing.
>>>>>>> c9f3895c
    if (user && user.account_id === player.account_id)
      .row
        .col-md-12
          if (!ratingPlayers[user.account_id])
            .alert.alert-info To display MMR on profile and be eligible for the leaderboard: 
              a.alert-link(href="http://steamcommunity.com/profiles/"+ (bots[0] ? bots[0].steamID : "")) Add a tracker.
          .checkbox
            label
              input.pref#theme(type="checkbox", checked=user.light_theme)
              | Use Light Theme
  .row(style="margin-top:1em;")
    .col-md-12
      ul.nav.nav-tabs
        each val, key in tabs
          li(class= (route === key ? 'active' : ''))
              a(href="/players/#{player.account_id}/" + (key === 'index' ? "" : key))= val.name
        if player.profileurl
          li: a(href=player.profileurl, target="_blank") Steam Profile
  include /query
  hr
  block playercontent
  hr
  .row
    .col-md-12
      include /ads/leaderboard_3

append footer_assets
  script.
    $(".pref").change(function() {
        $.post(
            "/preferences", {
                light_theme: $("#theme").is(":checked"),
            },
            function(data) {
                if (data.sync) {
                    location.reload(true);
                }
                else {
                    $(".page-header").after("<div role='alert' class='sync alert alert-warning'>Failed to update preferences. Try again later.</div>");
                }
                $(".sync").fadeOut(3000);
            });
    });<|MERGE_RESOLUTION|>--- conflicted
+++ resolved
@@ -28,11 +28,7 @@
     if !(player.account_id in trackedPlayers)
       .alert.alert-danger This user has not visited recently, so their matches are not automatically queued for parse. (may take a few minutes to update)
     if (!player.full_history_time)
-<<<<<<< HEAD
-      .alert.alert-primary This user does not have full match history yet.  Some matches may be missing.
-=======
       .alert.alert-warning This user does not have full match history yet.  Some matches may be missing.
->>>>>>> c9f3895c
     if (user && user.account_id === player.account_id)
       .row
         .col-md-12
