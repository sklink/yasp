--- conflicted
+++ resolved
@@ -2,20 +2,7 @@
 include /mixins/progress_bar
 
 block content
-<<<<<<< HEAD
-  .row
-    .col-md-12
-      if !(player.account_id in trackedPlayers)
-        .alert.alert-danger This user has not visited recently, so their matches are not automatically parsed. (Parsing resumes on this user's next visit)
-      else
-        .alert.alert-success This user is tracked!  Matches they play are automatically parsed.
-      if (!player.full_history_time)
-        .alert.alert-warning This user does not have full match history yet.  Some matches may be missing.  (Full history requested on this user's next login)
-
-  .row.match-top
-=======
   .row.match-top 
->>>>>>> ef41a56a
     .col-md-1
       a(href=player.profileurl || "#", target="_blank")
         if player.avatarmedium
@@ -57,7 +44,7 @@
           h4
             span.label.label-info Solo Rank: #{player.soloRank} of #{player.soloRatingsLength}
             span.label.label-warning Party Rank: #{player.partyRank} of #{player.partyRatingsLength}
-            
+
     .col-md-1
       if player.cheese
         i.flaticon-1.medium-cheese(style="display:inline-block")
