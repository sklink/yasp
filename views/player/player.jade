extend /layout
include /mixins/progress_bar

block content
<<<<<<< HEAD
  if typeof player.account_id === "number"
    .row.match-top 
      .col-md-1
        a(href=player.profileurl || "#", target="_blank")
          if player.avatarmedium
            img(src='#{player.avatarmedium}').img-thumbnail
          else
            i(style="font-size:30px;border:1px solid lightblue;border-radius:5px;").fa.fa-steam
      .col-md-5
        h1.inline-header #{player.personaname || player.account_id} 
          small
            a(href="?json=1" title="View as JSON")
                i.fa.fa-download
          br
          small
            - var ratings = player.ratings
            span.label.label-info#solo Solo: #{ratings[0] ? ratings[ratings.length - 1].soloCompetitiveRank : "N/A"}
            span.label.label-warning#party Party: #{ratings[0] ? ratings[ratings.length - 1].competitiveRank : "N/A"}
        if (user && user.account_id === player.account_id)
          .checkbox
            label
              input.pref#theme(type="checkbox", checked=user.light_theme)
              | Use Light Theme
      .col-md-1
        if player.cheese
          i.flaticon-1.medium-cheese(style="display:inline-block")
          div.text-right x#{player.cheese}
      .col-md-5
        h3 Record 
          br
          small.text-success#win #{player.aggData.win}
          small -
          small.text-danger#lose #{player.aggData.lose} 
          small (#{((player.aggData.kills.sum + player.aggData.assists.sum)/(player.aggData.deaths.sum+player.aggData.games)).toFixed(2)} KDA, #{player.abandons} abandons)
        - var pct = (player.aggData.win / player.aggData.games * 100).toFixed(2)
        .progress
          .progress-bar.progress-bar-success#winbar(style="width:#{pct}%") #{pct}%
    .row
      .col-md-12
        if !(player.account_id in trackedPlayers)
          .alert.alert-danger This user has not visited recently, so their matches are not automatically parsed. (Parsing will resume on login)
        if (!player.full_history_time)
          .alert.alert-warning This user does not have full match history yet.  Some matches may be missing.  (Full history will be requested on login)

  //-
    hr
    table.table.table-condensed
      thead
        tr
          th Full History
          th Name Update
      tbody
        tr
          td=(player.full_history_time ? moment(player.full_history_time).fromNow() : "never")
          td=(player.last_summaries_update ? moment(player.last_summaries_update).fromNow() : "never")
          
=======
  .row
    .col-md-12
      if !(player.account_id in trackedPlayers)
        .alert.alert-danger This user has not visited recently, so their matches are not automatically parsed. (Parsing resumes shortly after login)
      else
        .alert.alert-success This user is tracked!  Matches they play are automatically parsed.
      if (!player.full_history_time)
        .alert.alert-warning This user does not have full match history yet.  Some matches may be missing.  (Full history requested on login)
        
  .row.match-top 
    .col-md-1
      a(href=player.profileurl || "#", target="_blank")
        if player.avatarmedium
          img(src='#{player.avatarmedium}').img-thumbnail
        //else
          //i(style="font-size:30px;border:1px solid lightblue;border-radius:5px;").fa.fa-steam
    .col-md-6
      h1.inline-header #{player.personaname || player.account_id} 
        small
          a(href="?json=1" title="View as JSON")
            i.fa.fa-download
      div.lead
          span.label.label-info#solo: abbr(title="Solo MMR") #{player.soloRating || "N/A"}
          span.label.label-warning#party: abbr(title="Party MMR") #{player.partyRating || "N/A"}
    .col-md-1
      if player.cheese
        i.flaticon-1.medium-cheese(style="display:inline-block")
        span(style="margin-left:.5em") x#{player.cheese}
    .col-md-4
      h3 Record 
        br
        small.text-success#win #{player.aggData.win}
        small -
        small.text-danger#lose #{player.aggData.lose} 
        small (#{((player.aggData.kills.sum + player.aggData.assists.sum)/(player.aggData.deaths.sum+player.aggData.games)).toFixed(2)} KDA, #{player.abandons} abandoned)
      +progress_bar(player.aggData.win, player.aggData.games)
      
>>>>>>> 503f4b21
  .row(style="margin-top:1em;")
    .col-md-12.table-responsive
      ul.nav.nav-tabs
        each val, key in tabs
          li(class= (route === key ? 'active' : ''))
              a(href="/players/#{player.account_id}/" + (key === 'index' ? "" : key))= val.name
  include /query
  block playercontent<|MERGE_RESOLUTION|>--- conflicted
+++ resolved
@@ -2,64 +2,6 @@
 include /mixins/progress_bar
 
 block content
-<<<<<<< HEAD
-  if typeof player.account_id === "number"
-    .row.match-top 
-      .col-md-1
-        a(href=player.profileurl || "#", target="_blank")
-          if player.avatarmedium
-            img(src='#{player.avatarmedium}').img-thumbnail
-          else
-            i(style="font-size:30px;border:1px solid lightblue;border-radius:5px;").fa.fa-steam
-      .col-md-5
-        h1.inline-header #{player.personaname || player.account_id} 
-          small
-            a(href="?json=1" title="View as JSON")
-                i.fa.fa-download
-          br
-          small
-            - var ratings = player.ratings
-            span.label.label-info#solo Solo: #{ratings[0] ? ratings[ratings.length - 1].soloCompetitiveRank : "N/A"}
-            span.label.label-warning#party Party: #{ratings[0] ? ratings[ratings.length - 1].competitiveRank : "N/A"}
-        if (user && user.account_id === player.account_id)
-          .checkbox
-            label
-              input.pref#theme(type="checkbox", checked=user.light_theme)
-              | Use Light Theme
-      .col-md-1
-        if player.cheese
-          i.flaticon-1.medium-cheese(style="display:inline-block")
-          div.text-right x#{player.cheese}
-      .col-md-5
-        h3 Record 
-          br
-          small.text-success#win #{player.aggData.win}
-          small -
-          small.text-danger#lose #{player.aggData.lose} 
-          small (#{((player.aggData.kills.sum + player.aggData.assists.sum)/(player.aggData.deaths.sum+player.aggData.games)).toFixed(2)} KDA, #{player.abandons} abandons)
-        - var pct = (player.aggData.win / player.aggData.games * 100).toFixed(2)
-        .progress
-          .progress-bar.progress-bar-success#winbar(style="width:#{pct}%") #{pct}%
-    .row
-      .col-md-12
-        if !(player.account_id in trackedPlayers)
-          .alert.alert-danger This user has not visited recently, so their matches are not automatically parsed. (Parsing will resume on login)
-        if (!player.full_history_time)
-          .alert.alert-warning This user does not have full match history yet.  Some matches may be missing.  (Full history will be requested on login)
-
-  //-
-    hr
-    table.table.table-condensed
-      thead
-        tr
-          th Full History
-          th Name Update
-      tbody
-        tr
-          td=(player.full_history_time ? moment(player.full_history_time).fromNow() : "never")
-          td=(player.last_summaries_update ? moment(player.last_summaries_update).fromNow() : "never")
-          
-=======
   .row
     .col-md-12
       if !(player.account_id in trackedPlayers)
@@ -97,7 +39,6 @@
         small (#{((player.aggData.kills.sum + player.aggData.assists.sum)/(player.aggData.deaths.sum+player.aggData.games)).toFixed(2)} KDA, #{player.abandons} abandoned)
       +progress_bar(player.aggData.win, player.aggData.games)
       
->>>>>>> 503f4b21
   .row(style="margin-top:1em;")
     .col-md-12.table-responsive
       ul.nav.nav-tabs
