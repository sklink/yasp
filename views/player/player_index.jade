--- conflicted
+++ resolved
@@ -9,11 +9,7 @@
 
   .row
     .col-md-12
-<<<<<<< HEAD
-      +match_table(player.data)
-=======
       +match_table(player.data.slice(0,10))
->>>>>>> 49179cf7
       hr
       +ad("banner3")
       hr
