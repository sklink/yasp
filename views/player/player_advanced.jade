--- conflicted
+++ resolved
@@ -9,11 +9,10 @@
   .row
     .col-md-8
       h2 Advanced<br>
-<<<<<<< HEAD
         small Data is only available for parsed matches.
       .row
         .col-md-12
-          h3 Build Times <span class="label label-success">#{player.aggData.purchase_time.n} games</span>
+          h3 Build Times <span class="label label-info">#{player.aggData.purchase_time.n} games</span>
           table.table#builds
             thead
               tr
@@ -33,7 +32,7 @@
               
       .row
         .col-md-12
-          h3 Skill Accuracy <span class="label label-primary">#{player.aggData.hero_hits.n} games</span>
+          h3 Skill Accuracy <span class="label label-info">#{player.aggData.hero_hits.n} games</span>
           table.table#accuracy
             thead
               tr
@@ -61,7 +60,7 @@
                     td=(hits/casts*100 || 0).toFixed(2)
       .row
         .col-md-6
-          h3 Multi Kills <span class="label label-warning">#{player.aggData.multi_kills.n} games</span>
+          h3 Multi Kills <span class="label label-info">#{player.aggData.multi_kills.n} games</span>
           table.table
             each val, key in constants.multi_kills
               tr
@@ -69,7 +68,7 @@
                 td=player.aggData.multi_kills.counts[key] || 0
 
         .col-md-6
-          h3 Kill Streaks <span class="label label-danger">#{player.aggData.kill_streaks.n} games</span>
+          h3 Kill Streaks <span class="label label-info">#{player.aggData.kill_streaks.n} games</span>
           table.table
             each val, key in constants.kill_streaks
               tr
@@ -78,90 +77,13 @@
 
       .row
         .col-md-6
-          h3 Observers <span class="label label-warning">#{player.aggData.obs.n} games</span>
+          h3 Observers <span class="label label-info">#{player.aggData.obs.n} games</span>
           #map.mapContainer.mapContainer-small
             img.map(src='//cdn.rawgit.com/kronusme/dota2-api/master/images/map/dota-map-6.82.jpg', alt="map")
         .col-md-6
           h3 Sentries <span class="label label-info">#{player.aggData.sen.n} games</span>
           #map2.mapContainer.mapContainer-small
             img.map(src='//cdn.rawgit.com/kronusme/dota2-api/master/images/map/dota-map-6.82.jpg', alt="map")
-=======
-      small The following data is only available for parsed matches.
-        .row
-          .col-md-12
-            h3 Build Times <span class="label label-success">#{player.aggData.purchase_time.n} games</span>
-            table.table#builds
-              thead
-                tr
-                  th Item
-                  th Item Name
-                  th.time Avg
-                  th Built
-              tbody
-                each val, key in player.aggData.purchase_time.counts
-                  - var item = constants.big_items[key]
-                  if item
-                    tr 
-                      td: img.item(src=item.img, alt=key)
-                      td= item.dname
-                      td=val/player.aggData.purchase_time_count.counts[key]
-                      td=player.aggData.purchase.counts[key]
-                
-        .row
-          .col-md-12
-            h3 Skill Accuracy <span class="label label-success">#{player.aggData.hero_hits.n} games</span>
-            table.table#accuracy
-              thead
-                tr
-                  th Ability
-                  th Ability Name
-                  th Casts
-                  th Hits
-                  th Hit%
-              tbody
-                each val, key in player.aggData.hero_hits.counts
-                  - var ability = constants.abilities[key]
-                  - var casts = player.aggData.ability_uses.counts[key]
-                  - var hits = val
-                  if casts
-                    tr
-                      if ability
-                        td
-                          img.ability(src=ability.img, alt=key)
-                        td= ability.dname
-                      else
-                        td=key
-                        td=key
-                      td=casts
-                      td=hits
-                      td=(hits/casts*100 || 0).toFixed(2)
-        .row
-          .col-md-6
-            h3 Multi Kills <span class="label label-success">#{player.aggData.multi_kills.n} games</span>
-            table.table
-              each val, key in constants.multi_kills
-                tr
-                  td #{val} (#{key})
-                  td=player.aggData.multi_kills.counts[key] || 0
-
-          .col-md-6
-            h3 Kill Streaks <span class="label label-success">#{player.aggData.kill_streaks.n} games</span>
-            table.table
-              each val, key in constants.kill_streaks
-                tr
-                  td #{val} (#{key})
-                  td=player.aggData.kill_streaks.counts[key] || 0
-
-        .row
-          .col-md-6
-            h3 Observers <span class="label label-success">#{player.aggData.obs.n} games</span>
-            #map.mapContainer.mapContainer-small
-              img.map(src='//cdn.rawgit.com/kronusme/dota2-api/master/images/map/dota-map-6.82.jpg', alt="map")
-          .col-md-6
-            h3 Sentries <span class="label label-success">#{player.aggData.sen.n} games</span>
-            #map2.mapContainer.mapContainer-small
-              img.map(src='//cdn.rawgit.com/kronusme/dota2-api/master/images/map/dota-map-6.82.jpg', alt="map")
->>>>>>> 19cf2ea3
     .col-md-4
       +ad("skyscraper")
         
