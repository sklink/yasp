--- conflicted
+++ resolved
@@ -1,11 +1,6 @@
 extend player
 
 block playercontent
-<<<<<<< HEAD
-  
-  hr
-=======
->>>>>>> c9f3895c
   .histograms.match
     .row
       .col-md-12
