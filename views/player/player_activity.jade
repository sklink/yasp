extend player

block playercontent
<<<<<<< HEAD
  
  hr
=======
>>>>>>> 7260dcf1
  .row
    .col-md-8
      h2 Activity
      #cal-heatmap
    .col-md-4
      include /ads/skyscraper
    

append footer_assets
  script.
    createCalHeatmap(!{JSON.stringify(player.aggData.start_time.counts)});<|MERGE_RESOLUTION|>--- conflicted
+++ resolved
@@ -1,11 +1,6 @@
 extend player
 
 block playercontent
-<<<<<<< HEAD
-  
-  hr
-=======
->>>>>>> 7260dcf1
   .row
     .col-md-8
       h2 Activity
