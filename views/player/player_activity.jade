--- conflicted
+++ resolved
@@ -1,11 +1,6 @@
 extend player
 
 block playercontent
-<<<<<<< HEAD
-  
-  hr
-=======
->>>>>>> c9f3895c
   .row
     .col-md-8
       h2 Activity
