extend match

block match_content
  .row
    .col-md-12
      +data_table({id:"actions",summable:true, heading: "Actions"})
        each player, i in match.players
          +data_table_header(i, match)
            tr
<<<<<<< HEAD
              th Hero
              th: abbr(title="Number of actions the player performed per minute") APM
              //th: abbr(title="Number of times the player clicked") Clicks
              each val, key in constants.order_types
                if val in display_types
                  th= display_types[val]
              th: abbr(title="Number of times the player pinged the map") Pings (Map)
=======
              th: abbr(title=tooltips.hero_id) Hero
              th: abbr(title=tooltips.apm) APM
              //th: abbr(title="Number of times the player clicked") Clicks
              each val, key in constants.order_types
                if val in display_types
                  th: abbr(title=tooltips[val])= display_types[val]
              th: abbr(title=tooltips.pings) Pings (Map)
>>>>>>> a6850366
          tr(class = player.isRadiant ? "radiant" : "dire")
            - var p = player.parsedPlayer
            +hero_td(player)
            td #{~~(p.actions_sum/match.duration*60)}
            //td #{p.clicks[0] || "-"}
            each val, key in constants.order_types
              if val in display_types
                td #{p.actions[key] || "-"}
            td #{p.pings[0] || "-"}<|MERGE_RESOLUTION|>--- conflicted
+++ resolved
@@ -7,15 +7,6 @@
         each player, i in match.players
           +data_table_header(i, match)
             tr
-<<<<<<< HEAD
-              th Hero
-              th: abbr(title="Number of actions the player performed per minute") APM
-              //th: abbr(title="Number of times the player clicked") Clicks
-              each val, key in constants.order_types
-                if val in display_types
-                  th= display_types[val]
-              th: abbr(title="Number of times the player pinged the map") Pings (Map)
-=======
               th: abbr(title=tooltips.hero_id) Hero
               th: abbr(title=tooltips.apm) APM
               //th: abbr(title="Number of times the player clicked") Clicks
@@ -23,7 +14,6 @@
                 if val in display_types
                   th: abbr(title=tooltips[val])= display_types[val]
               th: abbr(title=tooltips.pings) Pings (Map)
->>>>>>> a6850366
           tr(class = player.isRadiant ? "radiant" : "dire")
             - var p = player.parsedPlayer
             +hero_td(player)
