extend match

block match_content
  .row
    .col-md-12
      +data_table({id:"benchmarks", heading: "Benchmarks"})
        each player, i in match.players
          +data_table_header(i, match)
            tr
              th: abbr(title=tooltips.hero_id) Hero
              each val, key in player.benchmarks || {}
                th=prettyPrint(key)
          tr(class = player.isRadiant ? "radiant" : "dire")
            +hero_td(player)
            //-
            each val, key in player.benchmarks || {}
                td
<<<<<<< HEAD
                  if val.raw !== undefined && val.raw !== null
                    div: abbr(title=util.format("This player's %s %s is equal or higher than %s% of performances on this hero.", Number(val.raw.toFixed(2)), key, (val.pct*100).toFixed(2)))
=======
                    div: abbr(title=util.format("This player's %s %s is equal or higher than %s% of performances on this hero.", val.raw.toFixed(2), prettyPrint(key), (val.pct*100).toFixed(2)))
>>>>>>> 8c38696a
                      - var pct = val.pct
                      - var pctD = (val.pct*100).toFixed(2)+"%"
                      if pct >= 0.8
                        span.text-success=pctD
                      else if pct >= 0.6
                        span.text-info=pctD
                      else if pct >= 0.4
                        span.text-primary=pctD
                      else if pct >= 0.2
                        span.text-warning=pctD
                      else
                        span.text-danger=pctD
                      span  (#{Number(val.raw.toFixed(2))})
                  else
                    div="-"<|MERGE_RESOLUTION|>--- conflicted
+++ resolved
@@ -15,12 +15,8 @@
             //-
             each val, key in player.benchmarks || {}
                 td
-<<<<<<< HEAD
                   if val.raw !== undefined && val.raw !== null
-                    div: abbr(title=util.format("This player's %s %s is equal or higher than %s% of performances on this hero.", Number(val.raw.toFixed(2)), key, (val.pct*100).toFixed(2)))
-=======
-                    div: abbr(title=util.format("This player's %s %s is equal or higher than %s% of performances on this hero.", val.raw.toFixed(2), prettyPrint(key), (val.pct*100).toFixed(2)))
->>>>>>> 8c38696a
+                    div: abbr(title=util.format("This player's %s %s is equal or higher than %s% of performances on this hero.", Number(val.raw.toFixed(2)), prettyPrint(key), (val.pct*100).toFixed(2)))
                       - var pct = val.pct
                       - var pctD = (val.pct*100).toFixed(2)+"%"
                       if pct >= 0.8
@@ -33,6 +29,7 @@
                         span.text-warning=pctD
                       else
                         span.text-danger=pctD
-                      span  (#{Number(val.raw.toFixed(2))})
+              
+                      span.small.text-muted  #{Number(val.raw.toFixed(2))}
                   else
                     div="-"