--- conflicted
+++ resolved
@@ -226,12 +226,7 @@
         hr
         .row
           .col-md-6
-<<<<<<< HEAD
             h2.inline-header: abbr(title="Radiant kills/Dire kills") Kill/Death
-=======
-
-            h2.inline-header Kills/Deaths
->>>>>>> 22bfea11
             #kills.table-responsive
               table.table.table-hover
 
@@ -263,9 +258,7 @@
                           - var hero2name = hero2.localized_name;
                           - var p1 = player.parsedPlayer.kills[hero2.name] || 0
                           - var p2 = player.parsedPlayer.killed_by[hero2.name] || 0
-<<<<<<< HEAD
-                          td(class=(p1===p2 ? "" : p1>p2 ? "success" : "danger")) #{p1}/#{p2}
-=======
+
                           td(class=(p1===p2 ? "" : p1>p2 ? "success" : "danger"))
                             abbr.blackunderline(title=hero1name+" killed "+hero2name+" "+p1+" time"+(p1===1?"":"s")+".")
                               span(class="green") #{p1}
@@ -273,7 +266,6 @@
                             abbr.blackunderline(title=hero2name+" killed "+hero1name+" "+p2+" time"+(p2===1?"":"s")+".")
                               span(class="red") #{p2}
 
->>>>>>> 22bfea11
           .col-md-6
 
             h2.inline-header Damage Done/Taken
@@ -308,13 +300,10 @@
                           - var hero2name = hero2.localized_name;
                           - var p1 = player.parsedPlayer.damage[hero2.name] || 0
                           - var p2 = player.parsedPlayer.damage_taken[hero2.name] || 0                          
-<<<<<<< HEAD
-                          td(class=(p1===p2 ? "" : p1>p2 ? "success" : "danger")) <span class="format">#{p1}</span>/<span class="format">#{p2}</span>         
-=======
+                          
                           td(class=(p1===p2 ? "" : p1>p2 ? "success" : "danger"))
                             abbr.blackunderline(title=hero1name+" did "+p1+" damage to "+hero2name+".")
                               span(class="green format") #{p1}
                             span=" / "
                             abbr.blackunderline(title=hero2name+" did "+p2+" damage to "+hero1name+".")
-                              span(class="red format") #{p2}
->>>>>>> 22bfea11
+                              span(class="red format") #{p2}