--- conflicted
+++ resolved
@@ -26,13 +26,7 @@
             //td <span class="format-seconds" data-format-seconds=#{p.pick_time}></span>
             td #{(Number(p.lane_efficiency)*100).toFixed(2)}
             td #{p.lh[10] || "-"}
-<<<<<<< HEAD
-            td #{p.stuns.toFixed(2)}
-=======
             td #{Number(p.stuns).toFixed(2)}
-            td #{p.pings[0] || "-"}
-            //td #{p.clicks[0] || "-"}
->>>>>>> 7c0240c0
     //-
       .col-md-5
         h3 Map
