extend match

block match_content
  .row
    .col-md-12
        h3.inline-header Performances
        button.btn.btn-xs.btn-dark.toggle-button(data-toggle="collapse" data-target="#performance", aria-expanded="true") Toggle Table
        include details_performance_table
        hr
        +ad("banner2")
        hr
        h3 Utilization
        table.table.table-hover
          each player, i in match.players
            if !(i%10)
              thead
                tr
                  th Hero
                  th: abbr(title="Largest instance of damage on a hero") Biggest Hit
                  th: abbr(title="Skills used (Number of hits on enemy heroes)") Skill Use (Hits)
                  th: abbr(title="Items used") Item Use
                  th: abbr(title="Damage dealt to heroes by skills/abilities") Damage Inflictors
          
            if !truncate || truncate.indexOf(i) > -1
              tr(class = player.isRadiant ? "success" : "danger")
                - var hero = constants.heroes[player.hero_id]
                - var p = player.parsedPlayer
                td.hero
                 if hero
                   img(src=hero.img, title=hero.localized_name)
                 else
                   =player.hero_id
                td.table-img
                  - var ability = constants.abilities[p.max_hero_hit.inflictor]
                  - var item = constants.items[p.max_hero_hit.inflictor]
                  - var hero = constants.hero_names[p.max_hero_hit.key]
<<<<<<< HEAD
                  div.img-text
                    if ability
                      span: img.ability(src=ability.img, title=p.max_hero_hit.inflictor)
                    else if item
                      span: img.item(src=item.img, title=p.max_hero_hit.inflictor)
=======
                  span.img-text
                    if ability
                      span: img.img-small.ability(src=ability.img, title=p.max_hero_hit.inflictor)
                    else if item
                      span: img.img-small.item(src=item.img, title=p.max_hero_hit.inflictor)
>>>>>>> 503f4b21
                    else
                      span: img.img-small(src="/public/images/default_attack.png", title="Auto Attack/Other")
                    div #{p.max_hero_hit.value}                    
                  if hero
<<<<<<< HEAD
                    span: img.kill(src=hero.img, title=hero.localized_name)
=======
                    span.img-text: img.img-small(src=hero.img, title=hero.localized_name)
>>>>>>> 503f4b21
                  else
                    =p.max_hero_hit.key
                  
                td.table-img
                  each ability in p.ability_uses_arr
<<<<<<< HEAD
                    div.img-text
                      img.ability(src=ability.img, title=ability.name)
=======
                    span.img-text
                      img.img-small.ability(src=ability.img, title=ability.name)
>>>>>>> 503f4b21
                      div #{ability.val}
                      div (#{ability.hero_hits || 0})
                td.table-img
                  each item in p.item_uses_arr
<<<<<<< HEAD
                    div.img-text
                      img.item(src=item.img, title=item.name)
                      div #{item.val}
                td.table-img
                  each item in p.damage_inflictor_arr
                    div.img-text
                      img(class=item.className src=item.img, title=item.name)
=======
                    span.img-text
                      img.img-small.item(src=item.img, title=item.name)
                      div #{item.val}
                td.table-img
                  each item in p.damage_inflictor_arr
                    span.img-text
                      img.img-small(class=item.className src=item.img, title=item.name)
>>>>>>> 503f4b21
                      div.format #{item.val}        <|MERGE_RESOLUTION|>--- conflicted
+++ resolved
@@ -34,53 +34,27 @@
                   - var ability = constants.abilities[p.max_hero_hit.inflictor]
                   - var item = constants.items[p.max_hero_hit.inflictor]
                   - var hero = constants.hero_names[p.max_hero_hit.key]
-<<<<<<< HEAD
-                  div.img-text
-                    if ability
-                      span: img.ability(src=ability.img, title=p.max_hero_hit.inflictor)
-                    else if item
-                      span: img.item(src=item.img, title=p.max_hero_hit.inflictor)
-=======
                   span.img-text
                     if ability
                       span: img.img-small.ability(src=ability.img, title=p.max_hero_hit.inflictor)
                     else if item
                       span: img.img-small.item(src=item.img, title=p.max_hero_hit.inflictor)
->>>>>>> 503f4b21
                     else
                       span: img.img-small(src="/public/images/default_attack.png", title="Auto Attack/Other")
                     div #{p.max_hero_hit.value}                    
                   if hero
-<<<<<<< HEAD
-                    span: img.kill(src=hero.img, title=hero.localized_name)
-=======
                     span.img-text: img.img-small(src=hero.img, title=hero.localized_name)
->>>>>>> 503f4b21
                   else
                     =p.max_hero_hit.key
                   
                 td.table-img
                   each ability in p.ability_uses_arr
-<<<<<<< HEAD
-                    div.img-text
-                      img.ability(src=ability.img, title=ability.name)
-=======
                     span.img-text
                       img.img-small.ability(src=ability.img, title=ability.name)
->>>>>>> 503f4b21
                       div #{ability.val}
                       div (#{ability.hero_hits || 0})
                 td.table-img
                   each item in p.item_uses_arr
-<<<<<<< HEAD
-                    div.img-text
-                      img.item(src=item.img, title=item.name)
-                      div #{item.val}
-                td.table-img
-                  each item in p.damage_inflictor_arr
-                    div.img-text
-                      img(class=item.className src=item.img, title=item.name)
-=======
                     span.img-text
                       img.img-small.item(src=item.img, title=item.name)
                       div #{item.val}
@@ -88,5 +62,4 @@
                   each item in p.damage_inflictor_arr
                     span.img-text
                       img.img-small(class=item.className src=item.img, title=item.name)
->>>>>>> 503f4b21
                       div.format #{item.val}        