extend match

block match_content
  .row
    .col-md-6
      +data_table({id:"performances",summable:true, heading: "Performances", rankable: true})
        each player, i in match.players
          +data_table_header(i, match)
            tr
              th: abbr(title=tooltips.hero_id) Hero
              th: abbr(title=tooltips.lane) Lane
              //th: abbr(title=tooltips.used_ward_observer) Observer
              //th: abbr(title=tooltips.used_ward_sentry) Sentry
              th: abbr(title=tooltips.lane_efficiency) EFF@10
              th: abbr(title=tooltips.lhten) LH@10
              th: abbr(title=tooltips.dnten) DN@10
              th: abbr(title=tooltips.stuns) Stuns
              th: abbr(title=tooltips.time_dead) Dead
              th: abbr(title=tooltips.max_hero_hit) Biggest Hit
          tr.activate(data-index=i, data-type="lane_pos", class = player.isRadiant ? "radiant" : "dire")
            +hero_td(player)
            td #{constants.lane_ids[player.lane] || "-"} (#{constants.lane_role[player.lane_role] || "-"})
            //td.activate(data-index=i, data-type="obs") #{player.obs_log.length || "-"}
            //td.activate(data-index=i, data-type="sen") #{player.sen_log.length || "-"}
            td.rankable #{(Number(player.lane_efficiency)*100).toFixed(2)}
            td.rankable #{player.lh_t && player.lh_t[10] ? player.lh_t[10] : "-"}
<<<<<<< HEAD
            td.rankable #{player.dn_t && player.dn_t[10] ? player.dn_t[10] : "-"}
            td.rankable #{Number(player.stuns).toFixed(2)}
=======
            td.rankable #{Number(Math.max(player.stuns, 0)).toFixed(2)}
>>>>>>> 82010a9d
            td.rankable.negative.format-seconds(data-format-seconds=player.life_state_dead) #{player.life_state_dead || "-"}
            td.nowrap
              - player.max_hero_hit = player.max_hero_hit || {}
              - var ability = constants.abilities[player.max_hero_hit.inflictor]
              - var item = constants.items[player.max_hero_hit.inflictor]
              - var hero = constants.hero_names[player.max_hero_hit.key]
              span.img-text
                if ability
                  span: img.img-sm.ability(src=ability.img, title=player.max_hero_hit.inflictor)
                else if item
                  span: img.img-sm.item(src=item.img, title=player.max_hero_hit.inflictor)
                else
                  span: img.img-sm(src="/public/images/default_attack.png", title="Auto Attack/Other")
                div #{player.max_hero_hit.value}
              if hero
                span.img-text: img.img-md(src=hero.img, title=hero.localized_name)
              else
                =player.max_hero_hit.key
    .col-md-6
      h3 Laning Map
      #map.table-responsive
        img.mapContainer(src=constants.map_url, alt="map")

  +ad("banner2")

  .row
    .col-md-12
      +data_table({id:"utilization", heading: "Utilization"})
        each player, i in match.players
          +data_table_header(i, match)
            tr
              th: abbr(title=tooltips.hero_id) Hero
              th: abbr(title=tooltips.ability_uses) Skill Use (Hits)
              th: abbr(title=tooltips.item_uses) Item Use

          tr(class = player.isRadiant ? "radiant" : "dire")
            +hero_td(player)
            td.table-img
              each ability in player.ability_uses_arr || []
                span.img-text
                  img.img-sm.ability(src=ability.img, title=ability.name)
                  div #{ability.val}
                  div (#{ability.hero_hits || 0})
            td.table-img
              each item in player.item_uses_arr || []
                span.img-text
                  img.img-sm.item(src=item.img, title=item.name)
                  div #{item.val}

append footer_assets
  script.
    $(document).ready(function() {
      window.resize.initResizableHeatmap($('#map'), !{JSON.stringify(match.posData)},
        'mouseenter', $('.activate'), function(elem, posData) {
          var pData = posData[Number(elem.attr('data-index'))]
          var data = pData[elem.attr('data-type')];
          return data;
      });
    });
<|MERGE_RESOLUTION|>--- conflicted
+++ resolved
@@ -24,12 +24,8 @@
             //td.activate(data-index=i, data-type="sen") #{player.sen_log.length || "-"}
             td.rankable #{(Number(player.lane_efficiency)*100).toFixed(2)}
             td.rankable #{player.lh_t && player.lh_t[10] ? player.lh_t[10] : "-"}
-<<<<<<< HEAD
             td.rankable #{player.dn_t && player.dn_t[10] ? player.dn_t[10] : "-"}
-            td.rankable #{Number(player.stuns).toFixed(2)}
-=======
             td.rankable #{Number(Math.max(player.stuns, 0)).toFixed(2)}
->>>>>>> 82010a9d
             td.rankable.negative.format-seconds(data-format-seconds=player.life_state_dead) #{player.life_state_dead || "-"}
             td.nowrap
               - player.max_hero_hit = player.max_hero_hit || {}
