extend /layout
include /mixins/hero_td
include /mixins/data_table
include /mixins/data_table_header

append head
    meta(property="og:title", content="Match #{match.match_id}")
    | <!-- This page generated at #{moment(Date.now()).format('MMMM Do YYYY, h:mm:ss a')} -->
    
block content
  .row
    .col-md-5
      h2 Match #{match.match_id}
        small
          //-
            a(href="?json=1" title="View as JSON")
              i.fa.fa-download
        br
        small(class=match.radiant_win ? "text-success" : "text-danger")= match.radiant_win ? "Radiant Victory" : "Dire Victory"
        a(style="margin-left:1em;" href="/request#"+match.match_id, class="btn btn-sm" class=match.version ? "btn-success" : "btn-primary") #{match.version ? "Re-Parse Match" : "Request Parse"}
 
    .col-md-7.table-responsive
      h2
      table.table.table-condensed
        thead
          tr
            //th: abbr(title=constants.tooltips.status) Status
            th Mode
            th Region
            th Duration
            th Ended
            //th Skill
        tbody
          tr
            //td= constants.parse_status[match.parse_status]
            td= constants.game_mode[match.game_mode] ? constants.game_mode[match.game_mode].name : match.game_mode
            td= constants.region[match.region] ? constants.region[match.region] : match.region
            td= moment().startOf('day').seconds(match.duration).format("H:mm:ss")
            td: abbr(title=moment.unix(match.start_time+match.duration).format("ddd D MMMM YYYY, HH:mm:ss Z"))= moment.unix(match.start_time + match.duration).fromNow()
            //td= constants.skill[match.skill] ? constants.skill[match.skill] : match.skill
    
  .row(style="margin-top:1em;")
    .col-md-12.table-responsive
      ul.nav.nav-tabs
        each val, key in tabs
          - var disableTab = !match.version && key!=="index"
          li(class=(route === key ? 'active' : ''), class=(disableTab ? 'disabled' : ''), title=(disableTab ? tooltips.unparsed_tab : ''))
<<<<<<< HEAD
              a(href="/matches/#{match.replay_blob_key || match.match_id}/" + (key == 'index' ? "" : key), class=(val.new ? "new-feature" : ""))= val.name
=======
              a(href="/matches/#{match.replay_blob_key || match.match_id}/" + (key == 'index' ? "" : key), class=(val["new-feature"] ? "new-feature" : ""))= val.name
>>>>>>> cb3e819e

  .match
    block match_content
  
  .row
    .col-md-12.col-offset-10
      .addthis_sharing_toolbox.pull-right

append footer_assets
  script(type="text/javascript", src="//s7.addthis.com/js/300/addthis_widget.js#pubid=ra-5452f1e51eac0fc5", async="async")<|MERGE_RESOLUTION|>--- conflicted
+++ resolved
@@ -45,11 +45,7 @@
         each val, key in tabs
           - var disableTab = !match.version && key!=="index"
           li(class=(route === key ? 'active' : ''), class=(disableTab ? 'disabled' : ''), title=(disableTab ? tooltips.unparsed_tab : ''))
-<<<<<<< HEAD
-              a(href="/matches/#{match.replay_blob_key || match.match_id}/" + (key == 'index' ? "" : key), class=(val.new ? "new-feature" : ""))= val.name
-=======
               a(href="/matches/#{match.replay_blob_key || match.match_id}/" + (key == 'index' ? "" : key), class=(val["new-feature"] ? "new-feature" : ""))= val.name
->>>>>>> cb3e819e
 
   .match
     block match_content
