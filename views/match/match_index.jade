extend match

mixin picks_bans_row(picks_bans, team_int)
  each pick in picks_bans
    td(style="padding: 3px;")
      if pick.team === team_int
        - var hero_id = pick.hero_id
        - var is_pick = pick.is_pick
        - var hero = constants.heroes[hero_id]
        if hero
          span.img-text
            img.pickban(src=hero.img, title=hero.localized_name, style= (is_pick ? "" : "-webkit-filter: grayscale(100%); filter: grayscale(100%);"))
            div #{(is_pick ? "Pick" : "Ban")} (#{pick.order + 1})
        else
          = hero_id

block match_content
  .row
    .col-md-12
      h3.inline-header Basic
      button.btn.btn-xs.btn-dark.toggle-button(data-toggle="collapse" data-target="#index", aria-expanded="true") Toggle Table
      #index.table-responsive.collapse.in
          table.table.table-hover.summable
            thead
              tr
                th Player
                th Rating
                th Hero
                th LV
                th K
                th D
                th A
                th LH
                th DN
                th GOLD
                th GPM
                th XPM
                th HD
                th TD
                th HH
                th Items
            tbody
              each player, i in match.players
               tr(class = player.player_slot<64 ? "success" : "danger")
                 td.text-left
                   img.img-md(src=player.avatar)
                   if (player.last_visited)
                     img.user(src='/public/images/favicon-16x16.png', title="YASP User")
                   if (player.account_id === constants.anonymous_account_id)
                     ="Anonymous"
                   else if (!player.account_id)
                     ="Bot"
                   else
                     a(href='/players/#{player.account_id}')= player.personaname || player.account_id
                 td #{player.ratings ? player.ratings[player.ratings.length-1].soloCompetitiveRank : "-"}
                 td.hero
                   - var hero = constants.heroes[player.hero_id]
                   if hero
                     img.img-md(src=hero.img, title=hero.localized_name)
                   else
                     =player.hero_id
                 td= player.level
                 td= player.kills
                 td.negative= player.deaths
                 td= player.assists
                 td= player.last_hits
                 td= player.denies
                 td.format= player.total_gold
                 td= player.gold_per_min
                 td= player.xp_per_min
                 td.format= player.hero_damage
                 td.format= player.tower_damage
                 td.format= player.hero_healing
                 td.text-left
                   each val, index in player
                     if (index.slice(0, 5)==="item_")
                       - var item = constants.items[constants.item_ids[val]]
                       if item
                         img.img-small.item(src=item.img, title=constants.item_ids[val])
                   if (player.hero_id === 80 && player.additional_units)
                     br
                     each val, index in player.additional_units[0]
                       if (index.slice(0, 5)==="item_")
                         - var item = constants.items[constants.item_ids[val]]                             
                         if item
                           img.img-small.ability(src=item.img, title=constants.item_ids[val])
  .row
    .col-md-12      
      if match.picks_bans
<<<<<<< HEAD
        hr
=======
>>>>>>> 503f4b21
        h3.inline-header Picks/Bans
        button.btn.btn-xs.btn-dark.toggle-button(data-toggle="collapse" data-target="#picks-bans", aria-expanded="true") Toggle Table
        #picks-bans.table-responsive.collapse.in
          table.table.table-hover
            tbody
              tr.success
                +picks_bans_row(match.picks_bans, 0)
              tr.danger
                +picks_bans_row(match.picks_bans, 1)
<<<<<<< HEAD

=======
  .row
    .col-md-12
>>>>>>> 503f4b21
      h3.inline-header Skill Builds
      button.btn.btn-xs.btn-dark.toggle-button(data-toggle="collapse" data-target="#skills", aria-expanded="true") Toggle Table
      #skills.table-responsive.collapse.in
          table.table.table-hover.table-condensed
            thead
              tr
                th Hero
                - for (var i = 1; i < 26; i++)
                  th= i
            tbody
              - each player, i in match.players
                tr(class = player.player_slot<64 ? "success" : "danger")
                  - var hero = constants.heroes[player.hero_id]
                  td.hero
                    if hero
                      img(src=hero.img, title=hero.localized_name)
                    else
                      =player.hero_id
                    if player.ability_upgrades
                      each ability in player.ability_upgrades
                        - var abilityData = constants.abilities[constants.ability_ids[ability.ability]]
                        td
                          if abilityData
                            img.img-md.ability(src=abilityData.img, title=constants.ability_ids[ability.ability])
                          else
                            =ability.ability
                            
      .row.margin-bottom
        .col-md-7
          h3 Buildings
          #map.mapContainer(data-radiant-win=match.radiant_win ? "1" : "0", data-tower-radiant=match.tower_status_radiant, data-tower-dire=match.tower_status_dire, data-barracks-radiant=match.barracks_status_radiant, data-barracks-dire=match.barracks_status_dire)
            img.map(src='//cdn.rawgit.com/kronusme/dota2-api/master/images/map/dota-map-6.82.jpg', alt="map")
        .col-md-5
          +ad("skyscraper")
      
append footer_assets
  script.
    buildMap();<|MERGE_RESOLUTION|>--- conflicted
+++ resolved
@@ -87,10 +87,6 @@
   .row
     .col-md-12      
       if match.picks_bans
-<<<<<<< HEAD
-        hr
-=======
->>>>>>> 503f4b21
         h3.inline-header Picks/Bans
         button.btn.btn-xs.btn-dark.toggle-button(data-toggle="collapse" data-target="#picks-bans", aria-expanded="true") Toggle Table
         #picks-bans.table-responsive.collapse.in
@@ -100,12 +96,8 @@
                 +picks_bans_row(match.picks_bans, 0)
               tr.danger
                 +picks_bans_row(match.picks_bans, 1)
-<<<<<<< HEAD
-
-=======
   .row
     .col-md-12
->>>>>>> 503f4b21
       h3.inline-header Skill Builds
       button.btn.btn-xs.btn-dark.toggle-button(data-toggle="collapse" data-target="#skills", aria-expanded="true") Toggle Table
       #skills.table-responsive.collapse.in
