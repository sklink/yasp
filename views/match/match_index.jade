--- conflicted
+++ resolved
@@ -121,11 +121,7 @@
                         - var abilityData = constants.abilities[constants.ability_ids[ability.ability]]
                         td
                           if abilityData
-<<<<<<< HEAD
-                            img.img-md.ability(src=abilityData.img, title=constants.ability_ids[ability.ability])
-=======
                             img.img-small.ability(src=abilityData.img, title=constants.ability_ids[ability.ability])
->>>>>>> 49179cf7
                           else
                             =ability.ability
                             
