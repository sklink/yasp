--- conflicted
+++ resolved
@@ -67,12 +67,7 @@
                   if (index.slice(0, 5)==="item_")
                     - var item = constants.items[constants.item_ids[val]]                             
                     if item
-<<<<<<< HEAD
-                      img.img-sm.ability(src=item.img, title=constants.item_ids[val])
-                      
-=======
-                      img.img-small.item(src=item.img, title=constants.item_ids[val])
->>>>>>> fc62b9c8
+                      img.img-sm.item(src=item.img, title=constants.item_ids[val])
   if match.picks_bans
     .row
       .col-md-12      
