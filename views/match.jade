--- conflicted
+++ resolved
@@ -34,14 +34,8 @@
                 td Duration
                 td Game Mode
               tr
-<<<<<<< HEAD
                 td= moment().startOf('day').seconds(match.duration).format("H:mm:ss")
-                td= mode
-=======
-                td= moment().startOf('day').seconds(match.duration).format("H:mm")
                 td= gameModes[match.game_mode]
->>>>>>> 52b218db
-                
         .row
           .col-md-12
             h1(class = match.radiant_win ? "success" : "danger").text-center= match.radiant_win ? "Radiant Victory" : "Dire Victory"
