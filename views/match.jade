--- conflicted
+++ resolved
@@ -15,7 +15,6 @@
     var constants = !{JSON.stringify(constants)}
      
 block content
-<<<<<<< HEAD
   h1 Match #{match.match_id}
   .row
     .col-md-6
@@ -130,110 +129,4 @@
       function format(input){
         input = parseInt(input)
         return (input<1000 ? input : numeral(input).format('0.0a'))
-      }
-=======
-        h1 Match #{match.match_id}
-        .row
-          .col-md-6
-          .col-md-6
-            table.table.table-condensed
-              tr
-                td Duration
-                td Game Mode
-                td Status
-              tr
-                td=moment().startOf('day').seconds(match.duration).format("H:mm:ss")
-                td=constants.modes[match.game_mode] ? constants.modes[match.game_mode].name : match.game_mode
-                td=constants.parse_status[match.parse_status]
-        .row
-          .col-md-12
-            h1(class = match.radiant_win ? "success" : "danger").text-center= match.radiant_win ? "Radiant Victory" : "Dire Victory"
-            table.table.table-hover.table-responsive
-                  tr
-                    th Player
-                    th Hero
-                    th LV
-                    th K
-                    th D
-                    th A
-                    th LH
-                    th DN
-                    th GOLD
-                    th GPM
-                    th XPM
-                    th HD
-                    th TD
-                    th HH
-                    th Items
-                    if match.parsed_data
-                      th TP
-                      th OBS
-                      th SEN
-                      th SMK
-                      th DST
-                      th LOSS
-                  - each player, i in match.players
-                   tr(class = i < 5 ? "success" : "danger")
-                     td
-                       if (player.account_id == constants.anonymous_account_id)
-                         ="Anonymous"
-                       else
-                         a(href='/player/#{player.account_id}')= player.display_name ? player.display_name : player.account_id
-                     - var hero = constants.heroes[player.hero_id]
-                     td.hero
-                       if hero
-                         img(src=hero.img, alt=hero.localized_name)
-                       else
-                         =player.hero_id
-                     td= player.level
-                     td= player.kills
-                     td= player.deaths
-                     td= player.assists
-                     td= player.last_hits
-                     td= player.denies
-                     td= numeral(player.gold+player.gold_spent).format('0.0a')
-                     td= player.gold_per_min
-                     td= player.xp_per_min
-                     td= numeral(player.hero_damage).format('0.0a')
-                     td= numeral(player.tower_damage).format('0.0a')
-                     td= numeral(player.hero_healing).format('0.0a')
-                     td.items
-                       each val, index in player
-                         if (index.slice(0, 5)==="item_")
-                           - var item = constants.items[constants.item_ids[val]]
-                           if item
-                             img(src=item.img, alt=item.dname)
-                       if (player.hero_id === 80)
-                         br
-                         each val, index in player.additional_units[0]
-                           if (index.slice(0, 5)==="item_")
-                             - var item = constants.items[constants.item_ids[val]]                             
-                             if item
-                               img(src=item.img, alt=item.dname)
-                     if match.parsed_data
-                       td #{match.parsed_data.players[i].itemuses.tpscroll || "-"}
-                       td #{match.parsed_data.players[i].itemuses.ward_observer || "-"}
-                       td #{match.parsed_data.players[i].itemuses.ward_sentry || "-"}
-                       td #{match.parsed_data.players[i].itemuses.smoke_of_deceit || "-"}
-                       td #{match.parsed_data.players[i].itemuses.dust || "-"}
-                       td #{match.parsed_data.players[i].gold_log.loss}
-
-        if match.parsed_data
-          .row
-            .col-md-12
-              h3 Radiant Advantage
-              #chart-diff
-            .col-md-12
-              h3 Gold           
-              #chart-gold
-            .col-md-12
-              h3 XP            
-              #chart-xp
-            .col-md-12
-              h3 LH
-              #chart-lh
-          .row
-            #chart-timeline
-            script(type='text/javascript', src='../public/js/chart.js')            
-            script(type='text/javascript', src='../public/js/timeline.js')
->>>>>>> be6b83f8
+      }