--- conflicted
+++ resolved
@@ -1,6 +1,5 @@
 extend blog
 block blogcontent
-<<<<<<< HEAD
 	.panel.panel-default.blog-panel
 		.panel-heading
 			h1.panel-title.blog-heading: a(href=post.url)=post.title
@@ -20,16 +19,4 @@
 			- each tag in getTags()
 				li
 					a(href=tagURL(tag)) 
-						span.panel.tag-list #{tag}
-=======
-  div.post
-    h1: a(href=post.url)=post.title
-      br
-      small.date #{post.date.getFullYear()}-#{post.date.getMonth()+1}-#{post.date.getDate()}
-    div.post.content
-      != post.content
-    div.tags
-      each tag in post.tags
-        a(href=tagUrl(tag))
-          span.label.label-info #{tag}
->>>>>>> 4df8053d
+						span.panel.tag-list #{tag}