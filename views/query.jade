h2.inline-header Filter
button.btn.btn-xs.btn-dark.toggle-button(data-toggle="collapse" data-target="#filter_collapse", aria-expanded="false") Toggle Options
#filter_collapse.collapse
  form#query(action="" method="GET")
    if process.env.NODE_ENV==="development"
      pre=JSON.stringify(q)
    //pre=JSON.stringify(all_teammate_list)
    .row
      .col-md-4
        h4 Synergies
        .form-group
          abbr(title="Select a teammate or enter an account ID")
            label The Players Included
          select.form-control(name="included_account_id", multiple, data-placeholder="Included: Any Player")#included_account_id
            each entry in teammate_ids
              option(value=entry.account_id, selected=q.included_account_id && q.included_account_id.indexOf(entry.account_id)!==-1)=entry.personaname
        .form-group
          label The Team Included
          select.form-control(name="with_hero_id" multiple, data-placeholder="Team: Any Hero")#with_hero_id
            each entry in constants.alpha_heroes
              option(value=entry.id, selected=q.with_hero_id && q.with_hero_id.indexOf(entry.id)!==-1)=entry.localized_name
        .form-group
          label The Enemies Included
          select.form-control(name="against_hero_id" multiple, data-placeholder="Enemy: Any Hero")#enemy_hero_id
            each entry in constants.alpha_heroes
              option(value=entry.id, selected=q.against_hero_id && q.against_hero_id.indexOf(entry.id)!==-1)=entry.localized_name
              
      .col-md-4
        h4 Personal Parameters
        .form-group
          label Hero
          select.form-control(name="hero_id")#hero_id
            option(value) Any Hero
            each entry in constants.alpha_heroes
              option(value=entry.id, selected=(q["hero_id"] && q["hero_id"][0]===entry.id))=entry.localized_name
        .form-group  
          label Faction
          select.form-control(name="isRadiant")
            option(value) Any Faction
<<<<<<< HEAD
            option(value="1", selected=(q["isRadiant"]===1)) Radiant
            option(value="0", selected=(q["isRadiant"]===0)) Dire
=======
            option(value="1", selected=(q["isRadiant"] && q["isRadiant"][0]===1)) Radiant
            option(value="0", selected=(q["isRadiant"] && q["isRadiant"][0]===0)) Dire
>>>>>>> 503f4b21
        .form-group  
          label Result
          select.form-control(name="win")
            option(value) Any Result
<<<<<<< HEAD
            option(value="1", selected=(q["win"]===1)) Wins
            option(value="0", selected=(q["win"]===0)) Losses
=======
            option(value="1", selected=(q["win"] && q["win"][0]===1)) Wins
            option(value="0", selected=(q["win"] && q["win"][0]===0)) Losses
>>>>>>> 503f4b21
        .form-group  
          label Lane/Role
          select.form-control(name="lane_role")
            option(value) Any Lane
            each val, key in constants.lane_role
<<<<<<< HEAD
              option(value=key, selected=(Number(q["lane_role"])===Number(key)))=val
            
=======
              option(value=key, selected=(q["lane_role"] && q["lane_role"][0]===Number(key)))=val

>>>>>>> 503f4b21
      .col-md-4
        h4 Match Parameters
        .form-group
          label Patch
          select.form-control(name="patch")
            option(value) Any Patch
            each entry, i in constants.patch
              option(value=i, selected=(q["patch"] && q["patch"][0]===i))=entry.name
        .form-group
          label Game Mode
          select.form-control(name="game_mode")
            option(value) Any Mode
            each entry in constants.game_mode
              option(value=entry.id, selected=(q.game_mode && q.game_mode[0]===entry.id))=entry.name
        .form-group
          label Lobby Type
          select.form-control(name="lobby_type")
            option(value) Any Lobby
            each entry in constants.lobby_type
<<<<<<< HEAD
              option(value=entry.id, selected=(Number(q.lobby_type)===entry.id))=entry.name
        .form-group
          label: abbr(title="Excludes match types different from 'normal Dota,' such as 1v1 Mid, Diretide, Greeviling, ARDM, Ability Draft, etc.") Significant
          select.form-control(name="significant")
            option(value, selected=q["significant"]!==1) Include All Matches
            option(value="1",  selected=q["significant"]===1) Significant Matches
=======
              option(value=entry.id, selected=(q.lobby_type && q.lobby_type[0]===entry.id))=entry.name

>>>>>>> 503f4b21
    if compare
      .row
        .col-md-12
          .form-group
            abbr(title="Select a teammate or enter an account ID")
              label Compare With
            select.form-control(name="compare_account_id", multiple)#compare_account_id
              each entry in teammate_ids
                option(value=entry.account_id, selected=q.compare_account_id && q.compare_account_id.indexOf(entry.account_id)!==-1)=entry.personaname

    .row
      .col-md-12.text-center
        button.btn.btn-yasp(type="submit") Do the Thing

script.
    $("#included_account_id").select2({
        tags: true,
        maximumSelectionSize: 10
    });
    $("#with_hero_id").select2({
        maximumSelectionSize: 5
    });
    $("#enemy_hero_id").select2({
        maximumSelectionSize: 5
    });
    $("#compare_account_id").select2({
        tags: true,
        maximumSelectionSize: 5
    });<|MERGE_RESOLUTION|>--- conflicted
+++ resolved
@@ -37,36 +37,21 @@
           label Faction
           select.form-control(name="isRadiant")
             option(value) Any Faction
-<<<<<<< HEAD
-            option(value="1", selected=(q["isRadiant"]===1)) Radiant
-            option(value="0", selected=(q["isRadiant"]===0)) Dire
-=======
             option(value="1", selected=(q["isRadiant"] && q["isRadiant"][0]===1)) Radiant
             option(value="0", selected=(q["isRadiant"] && q["isRadiant"][0]===0)) Dire
->>>>>>> 503f4b21
         .form-group  
           label Result
           select.form-control(name="win")
             option(value) Any Result
-<<<<<<< HEAD
-            option(value="1", selected=(q["win"]===1)) Wins
-            option(value="0", selected=(q["win"]===0)) Losses
-=======
             option(value="1", selected=(q["win"] && q["win"][0]===1)) Wins
             option(value="0", selected=(q["win"] && q["win"][0]===0)) Losses
->>>>>>> 503f4b21
         .form-group  
           label Lane/Role
           select.form-control(name="lane_role")
             option(value) Any Lane
             each val, key in constants.lane_role
-<<<<<<< HEAD
-              option(value=key, selected=(Number(q["lane_role"])===Number(key)))=val
-            
-=======
               option(value=key, selected=(q["lane_role"] && q["lane_role"][0]===Number(key)))=val
 
->>>>>>> 503f4b21
       .col-md-4
         h4 Match Parameters
         .form-group
@@ -86,17 +71,8 @@
           select.form-control(name="lobby_type")
             option(value) Any Lobby
             each entry in constants.lobby_type
-<<<<<<< HEAD
-              option(value=entry.id, selected=(Number(q.lobby_type)===entry.id))=entry.name
-        .form-group
-          label: abbr(title="Excludes match types different from 'normal Dota,' such as 1v1 Mid, Diretide, Greeviling, ARDM, Ability Draft, etc.") Significant
-          select.form-control(name="significant")
-            option(value, selected=q["significant"]!==1) Include All Matches
-            option(value="1",  selected=q["significant"]===1) Significant Matches
-=======
               option(value=entry.id, selected=(q.lobby_type && q.lobby_type[0]===entry.id))=entry.name
 
->>>>>>> 503f4b21
     if compare
       .row
         .col-md-12
