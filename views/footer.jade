footer.footer
  .container
    .row
      .col-md-4.text-center
        p Buy Cheese. Help Pay for Our Servers.
        p Reaching the goal each day keeps us running.
      .col-md-4.text-center
        .meter_wrapper
          h3(style="font-weight:700; margin-top: 0;") Daily Cheese Goal
          .meter
            span(style="width: #{cheese_goal}%;")
          if cheese_goal >= 50 && cheese_goal < 100
            small Getting there...
          else if cheese_goal === 100
            small Woo!!! We did it! Thanks guys!
      .col-md-4.text-center
        span.flaticon-1.medium-cheese(style="padding: 5px 11px;")
        a(href="/carry", target="_blank")
          button.btn.btn-warning(style="margin-bottom:2em; margin-left: 2em;") Help Us Out
    .row(style="font-size: .8em;")
      .col-md-4
        ul
          li &copy; #{moment().get('year')} YASP. <a href='http://goo.gl/forms/NgwhEqx4lt'>Comments, suggestions</a>?
          li We're fully <a href='https://github.com/yasp-dota/yasp'> open source</a>.
          li Follow us on <a href='https://twitter.com/yasp_dota'>Twitter</a>.
          li We use cookies for sessions, <a href='https://support.google.com/adsense/answer/1348695?hl=en&ref_topic=1271507', target="_blank">ads</a> and analytics.
      .col-md-4
        ul
          li Dota 2 API <a href='http://store.steampowered.com/'> powered by Steam</a>. 
          li Match parsing powered by <a href='https://github.com/skadistats/clarity'> clarity</a>. 
          li Thanks to <a href='https://twitter.com/medowar0'>Medowar</a> for additional server power!
      .col-md-4
        ul
          li Wallpapers by the talented <a href="http://dcneil.deviantart.com/">dcneil</a> and <a href="http://css101.deviantart.com/">css101</a>.
          li Dota 2 and all Dota 2 related images belong to Valve. 
          li Cheese icon made by <a href="http://www.belcu.com">Belc</a> from <a href="http://www.flaticon.com">www.flaticon.com</a> is licensed under <a href="http://creativecommons.org/licenses/by/3.0/">CC BY 3.0</a>
    //- twitter button
      .row.text-center
         a(href="https://twitter.com/yasp_dota" class="twitter-follow-button" data-show-count="false" data-size="large" data-dnt="true") Follow @yasp_dota
         script.
           !function(d,s,id){var js,fjs=d.getElementsByTagName(s)[0],p=/^http:/.test(d.location)?'http':'https';if(!d.getElementById(id)){js=d.createElement(s);js.id=id;js.src=p+'://platform.twitter.com/widgets.js';fjs.parentNode.insertBefore(js,fjs);}}(document, 'script', 'twitter-wjs');
<<<<<<< HEAD
    .row.text-center
      if (user)
        .checkbox
          label
            input.pref#theme(type="checkbox", checked=user.light_theme)
            | Use Light Theme
        script.
          $(".pref").change(function() {
              $.post(
                  "/preferences", {
                      light_theme: $("#theme").is(":checked"),
                  },
                  function(data) {
                      if (data.sync) {
                          location.reload(true);
                      }
                      else {
                          $(".page-header").after("<div role='alert' class='sync alert alert-warning'>Failed to update preferences. Try again later.</div>");
                      }
                      $(".sync").fadeOut(3000);
                  });
          });
=======
    //- light theme selector
      .row.text-center
        if (user)
          .checkbox
            label
              input.pref#theme(type="checkbox", checked=user.light_theme)
              | Use Light Theme
          script.
            $(".pref").change(function() {
                $.post(
                    "/preferences", {
                        light_theme: $("#theme").is(":checked"),
                    },
                    function(data) {
                        if (data.sync) {
                            location.reload(true);
                        }
                        else {
                            $(".page-header").after("<div role='alert' class='sync alert alert-warning'>Failed to update preferences. Try again later.</div>");
                        }
                        $(".sync").fadeOut(3000);
                    });
            });
>>>>>>> 49179cf7
<|MERGE_RESOLUTION|>--- conflicted
+++ resolved
@@ -39,30 +39,6 @@
          a(href="https://twitter.com/yasp_dota" class="twitter-follow-button" data-show-count="false" data-size="large" data-dnt="true") Follow @yasp_dota
          script.
            !function(d,s,id){var js,fjs=d.getElementsByTagName(s)[0],p=/^http:/.test(d.location)?'http':'https';if(!d.getElementById(id)){js=d.createElement(s);js.id=id;js.src=p+'://platform.twitter.com/widgets.js';fjs.parentNode.insertBefore(js,fjs);}}(document, 'script', 'twitter-wjs');
-<<<<<<< HEAD
-    .row.text-center
-      if (user)
-        .checkbox
-          label
-            input.pref#theme(type="checkbox", checked=user.light_theme)
-            | Use Light Theme
-        script.
-          $(".pref").change(function() {
-              $.post(
-                  "/preferences", {
-                      light_theme: $("#theme").is(":checked"),
-                  },
-                  function(data) {
-                      if (data.sync) {
-                          location.reload(true);
-                      }
-                      else {
-                          $(".page-header").after("<div role='alert' class='sync alert alert-warning'>Failed to update preferences. Try again later.</div>");
-                      }
-                      $(".sync").fadeOut(3000);
-                  });
-          });
-=======
     //- light theme selector
       .row.text-center
         if (user)
@@ -85,5 +61,4 @@
                         }
                         $(".sync").fadeOut(3000);
                     });
-            });
->>>>>>> 49179cf7
+            });