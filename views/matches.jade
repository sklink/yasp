extend layout

<<<<<<< HEAD
=======
append head
  script.
    var parse_status = !{JSON.stringify(constants.parse_status)},
        regions = !{JSON.stringify(constants.regions)},
        modes = !{JSON.stringify(constants.modes)}

>>>>>>> 208181dd
block content
  h3 Recent Matches
  table.table#table
  include ads/leaderboard_2
  
block footer_assets
 include assets/datatables
<<<<<<< HEAD
 script.
   matchTables()
=======
 script(src='//cdn.jsdelivr.net/momentjs/latest/moment.min.js')
 script
   include ../public/js/match_table.js
 style .leaderboard { margin-top: 1.5em;}
>>>>>>> 208181dd
<|MERGE_RESOLUTION|>--- conflicted
+++ resolved
@@ -1,14 +1,11 @@
 extend layout
 
-<<<<<<< HEAD
-=======
 append head
   script.
     var parse_status = !{JSON.stringify(constants.parse_status)},
         regions = !{JSON.stringify(constants.regions)},
         modes = !{JSON.stringify(constants.modes)}
 
->>>>>>> 208181dd
 block content
   h3 Recent Matches
   table.table#table
@@ -16,12 +13,54 @@
   
 block footer_assets
  include assets/datatables
-<<<<<<< HEAD
  script.
-   matchTables()
-=======
- script(src='//cdn.jsdelivr.net/momentjs/latest/moment.min.js')
+       $('#table').dataTable({
+        "order": [
+            [0, "desc"]
+        ],
+        ajax: '/api/matches',
+        serverSide: true,
+        processing: true,
+        searching: false,
+        stateSave: true,
+        columns: [{
+            data: 'match_id',
+            title: 'Match ID',
+            render: function(data, type, row, meta) {
+                return '<a href="/matches/' + data + '">' + data + '</a>'
+            }
+        }, {
+            data: 'game_mode',
+            title: 'Game Mode',
+            render: function(data, type, row, meta) {
+                return modes[data] ? modes[data].name : data
+            }
+        }, {
+            data: 'cluster',
+            title: 'Region',
+            render: function(data, type, row, meta) {
+                return regions[data] ? regions[data] : data
+            }
+        }, {
+            data: 'duration',
+            title: 'Duration',
+            render: function(data, type, row, meta) {
+                return moment().startOf('day').seconds(data).format("H:mm:ss")
+            }
+        }, {
+            data: 'start_time',
+            title: 'Played',
+            render: function(data, type, row, meta) {
+                return moment.unix(data + row.duration).fromNow()
+            }
+        }, {
+            data: 'parse_status',
+            title: 'Status',
+            render: function(data, type, row, meta) {
+                return parse_status[data] ? parse_status[data] : data
+            }
+        }]
+    });
  script
    include ../public/js/match_table.js
- style .leaderboard { margin-top: 1.5em;}
->>>>>>> 208181dd
+ style .leaderboard { margin-top: 1.5em;}