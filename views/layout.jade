doctype html
html
  head
    title= title || "YASP"
    meta(property="og:site_name", content="YASP - Another (Dota) Stats Page")
    //- Favicons
    link(rel='apple-touch-icon', sizes='57x57', href='/public/images/apple-touch-icon-57x57.png')
    link(rel='apple-touch-icon', sizes='114x114', href='/public/images/apple-touch-icon-114x114.png')
    link(rel='apple-touch-icon', sizes='72x72', href='/public/images/apple-touch-icon-72x72.png')
    link(rel='apple-touch-icon', sizes='144x144', href='/public/images/apple-touch-icon-144x144.png')
    link(rel='apple-touch-icon', sizes='60x60', href='/public/images/apple-touch-icon-60x60.png')
    link(rel='apple-touch-icon', sizes='120x120', href='/public/images/apple-touch-icon-120x120.png')
    link(rel='apple-touch-icon', sizes='76x76', href='/public/images/apple-touch-icon-76x76.png')
    link(rel='apple-touch-icon', sizes='152x152', href='/public/images/apple-touch-icon-152x152.png')
    link(rel='apple-touch-icon', sizes='180x180', href='/public/images/apple-touch-icon-180x180.png')
    link(rel='shortcut icon', href='/public/images/favicon.ico')
    link(rel='icon', type='image/png', href='/public/images/favicon-192x192.png', sizes='192x192')
    link(rel='icon', type='image/png', href='/public/images/favicon-160x160.png', sizes='160x160')
    link(rel='icon', type='image/png', href='/public/images/favicon-96x96.png', sizes='96x96')
    link(rel='icon', type='image/png', href='/public/images/favicon-16x16.png', sizes='16x16')
    link(rel='icon', type='image/png', href='/public/images/favicon-32x32.png', sizes='32x32')
    meta(name='msapplication-TileColor', content='#00aba9')
    meta(name='msapplication-TileImage', content='/public/images/mstile-144x144.png')
    meta(name='msapplication-config', content='/public/images/browserconfig.xml')
    
    //- Stylesheets
    link(rel='stylesheet', href='//maxcdn.bootstrapcdn.com/bootstrap/latest/css/bootstrap.min.css')  
    link(rel='stylesheet', href='//fonts.googleapis.com/css?family=Lato:400,700,400italic')
    link(rel="stylesheet", href='//cdn.jsdelivr.net/qtip2/latest/jquery.qtip.min.css')
    style
      include ../public/css/yasp.css
    if (user && user.dark_theme)
      style
        include ../public/css/dark.css
    block head
    
  body
     .sticky_footer_row
       nav.navbar.navbar-default
        .container
          .navbar-header
            a(href='/', class = 'navbar-brand') <strong>YASP</strong>
          ul.nav.navbar-nav
            li
<<<<<<< HEAD
              a(href="/players/"+user.account_id)=user.personaname
     .container
=======
              a(href="/matches") Matches
            if user
  
          if user
            ul.nav.navbar-nav.navbar-right
              li
                a(href="/upload") Upload
              li
                a(href="/players/"+user.account_id)=user.personaname
              li
                a(href="/logout") Logout
     .sticky_footer_row.expand
      .container
       if banner_msg
         .alert.alert-success(role="alert") !{banner_msg}
       if user && user.track===0
           .alert.alert-warning(role="alert") !{constants.untracked_msg}
       if login_req_msg
           .alert.alert-warning(role="alert") Please log in to access the #{login_req_msg} page
>>>>>>> f1b1d09e
       if !error
        include ads/leaderboard
       block content
     .sticky_footer_row
      footer.footer(style="color: #777;\
                      width: 100%; padding: 1.3em 0 0 1em; margin-top: 2em;\
                      font-size: .8em;")
        .container
          .row
            .col-md-4.text-center
             p.
              Dota 2, Dota 2 related images, and all that other stuff belongs to Valve. <br>
              We use Google AdSense and Analytics. They might be using some 
              <a href='https://support.google.com/adsense/answer/1348695?hl=en&ref_topic=1271507', target="_blank">
              cookies</a>.
              We also use cookies for sessions.
            .col-md-4.text-center(style="font-size: 1.2em;")
              p.
                &copy; YASP #{moment().get('year')}. If that means anything. <br>
                Built from apathy, boredom, and procrastination. <br>
                Comments, suggestions? 
                <a href='http://goo.gl/forms/NgwhEqx4lt', target="_blank"> Fill this out</a>.
                Thanks! <br>
                <a href="/stats"> Stats for nerds </a>
            .col-md-4.text-center
             p.
               <a href='http://store.steampowered.com/', target="_blank"> Powered by Steam</a>. Thanks Valve! <br>
               Match parsing powered by
               <a href='https://github.com/skadistats/clarity', target="_blank"> clarity</a>. <br>
               Source code can be found on 
               <a href='https://github.com/albertcui/YASP', target="_blank"> GitHub</a>.
        script(src="/public/bundle.js")
        block footer_assets<|MERGE_RESOLUTION|>--- conflicted
+++ resolved
@@ -42,13 +42,9 @@
             a(href='/', class = 'navbar-brand') <strong>YASP</strong>
           ul.nav.navbar-nav
             li
-<<<<<<< HEAD
-              a(href="/players/"+user.account_id)=user.personaname
-     .container
-=======
               a(href="/matches") Matches
-            if user
-  
+            li
+              a(href="/blog") Blog
           if user
             ul.nav.navbar-nav.navbar-right
               li
@@ -65,7 +61,6 @@
            .alert.alert-warning(role="alert") !{constants.untracked_msg}
        if login_req_msg
            .alert.alert-warning(role="alert") Please log in to access the #{login_req_msg} page
->>>>>>> f1b1d09e
        if !error
         include ads/leaderboard
        block content
