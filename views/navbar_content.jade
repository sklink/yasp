.container
  .navbar-header
    a.navbar-brand(href='/')
      strong.theme-blue YASP  
      a.navbar-toggle(data-toggle='collapse', data-target='.navbar-collapse')
        span.icon-bar        
        span.icon-bar        
        span.icon-bar 
  #navbar.navbar-collapse.collapse
    ul.nav.navbar-nav
      li: a(href="/request") Request
<<<<<<< HEAD
      li: a(href='/live') Live
      //li: a(href="/players/professional") Professional
      //li: a(href="/compare") Compare
=======
      li: a(href="/compare") Compare
>>>>>>> 265a267b
      li: a(href='/ratings') Ratings
      li: a(href='/faq') FAQ
      li: a(href='/page/1') Blog
      li: a(href='/status') Status
      li: a(href='/carry') Carry
      
    ul.nav.navbar-nav.navbar-right
      if user
        li: a(href="/players/"+user.account_id) Profile
        li: a(href="/logout") Logout
      else
        li: a(href="/login") Login<|MERGE_RESOLUTION|>--- conflicted
+++ resolved
@@ -9,13 +9,8 @@
   #navbar.navbar-collapse.collapse
     ul.nav.navbar-nav
       li: a(href="/request") Request
-<<<<<<< HEAD
       li: a(href='/live') Live
-      //li: a(href="/players/professional") Professional
-      //li: a(href="/compare") Compare
-=======
       li: a(href="/compare") Compare
->>>>>>> 265a267b
       li: a(href='/ratings') Ratings
       li: a(href='/faq') FAQ
       li: a(href='/page/1') Blog
