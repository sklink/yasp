var express = require('express'),
    session = require('express-session'),
    utility = require('./utility'),
    matches = utility.matches,
    players = utility.players,
    async = require('async'),
    fs = require('fs'),
    path = require('path'),
    passport = require('passport'),
    SteamStrategy = require('passport-steam').Strategy,
    app = express();
var constants;
var port = Number(process.env.PORT || 5000)
app.listen(port)
passport.serializeUser(function(user, done) {
    done(null, user.account_id);
});
passport.deserializeUser(function(id, done) {
    players.findOne({
        account_id: id
    }, function(err, user) {
        done(err, user)
    })
});
app.use('/login', function(req, res, next) {
    var host = req.protocol + '://' + req.get('host')
    passport.use(new SteamStrategy({
        returnURL: host + '/return',
        realm: host,
        apiKey: process.env.STEAM_API_KEY
    }, function(identifier, profile, done) { // start tracking the player
        steam32 = Number(utility.convert64to32(identifier.substr(identifier.lastIndexOf("/") + 1)))
        var insert = profile._json
        insert.account_id = steam32
        insert.track = 1
        players.update({
            account_id: steam32
        }, {
            $set: insert
        }, {
            upsert: true
        }, function(err, num) {
            if(err) return done(err, null)
            return done(null, {
                account_id: steam32
            })
        })
    }))
    next()
})

app.param('match_id', function(req, res, next, id){
    matches.findOne({
        match_id: Number(id)
    }, function(err, doc) {
        if(!doc) {
          res.status(404).render(
            '404', {
                message: "Sorry, we couldn't find this match!"
            }
          )  
        } 
        else {
            utility.fillPlayerNames(doc.players, function(err) {
                req.match = doc
                next()
            })
        }
    })
})

app.use("/public", express.static(path.join(__dirname, '/public')))

app.use(session({
    secret: process.env.COOKIE_SECRET,
    saveUninitialized: true,
    resave: true
}))

app.use(passport.initialize())

app.use(passport.session()) // persistent login

app.set('views', path.join(__dirname, 'views'))
app.set('view engine', 'jade');

app.locals.moment = require('moment')
utility.constants.findOne({}, function(err, doc){
    app.locals.constants = doc
})
app.route('/').get(function(req, res) {
    if(req.user) {
        utility.getLastMatch(req.user.account_id, function(err, doc) {
            res.render('index.jade', {
                user: req.user,
                match: doc
            })
        })
    } else {
        res.render('index.jade', {})
    }
})

app.route('/matches').get(function(req, res) {
    utility.getMatches(null, function(err, docs) {
        res.render('matches.jade', {
            matches: docs
        })
    })
})

app.route('/matches/:match_id').get(function(req, res) {
    res.render('match_index.jade', {
        route: 'Match',
        match: req.match
    })
})

app.route('/matches/:match_id/details').get(function(req, res) {
<<<<<<< HEAD
=======
    console.log(req.match)
>>>>>>> d9f27b41
    res.render('match_details.jade', {
        route: 'Details',
        match: req.match
    })
})

app.route('/matches/:match_id/graphs').get(function(req, res) {
    res.render('match_graphs.jade', {
        route: 'Graphs',
        match: req.match
<<<<<<< HEAD
    })
})

app.route('/matches/:match_id/timelines').get(function(req, res) {
    res.render('match_timelines.jade', {
        route: 'Timelines',
        match: req.match
    })
})

=======
    })
})

app.route('/matches/:match_id/timelines').get(function(req, res) {
    res.render('match_timelines.jade', {
        route: 'Timelines',
        match: req.match
    })
})

>>>>>>> d9f27b41
app.route('/matches/:match_id/chat').get(function(req, res) {
    res.render('match_chat.jade', {
        route: 'Chat',
        match: req.match
    })
})

app.route('/players').get(function(req, res) {
    utility.getTrackedPlayers(function(err, docs) {
        res.render('players.jade', {
            players: docs
        })
    })
})
app.route('/players/:id').get(function(req, res) {
    players.findOne({
        account_id: Number(req.params.id)
    }, function(err, player) {
        if(!player) res.status(404).send('Could not find this player!')
        else {
            utility.getMatches(player.account_id, function(err, matches) {
                utility.fillPlayerStats(player, matches, function(err, player, matches) {
                    res.render('player.jade', {
                        player: player,
                        matches: matches
                    })
                })
            })
        }
    })
})
app.route('/login').get(passport.authenticate('steam', {
    failureRedirect: '/'
}))
app.route('/return').get(passport.authenticate('steam', {
    failureRedirect: '/'
}), function(req, res) {
    if(req.user) res.redirect('/players/' + req.user.account_id)
    res.redirect('/')
})
app.route('/logout').get(function(req, res) {
    req.logout();
    res.redirect('/')
})

app.use(function(req, res, next){
  res.status(404)
  res.render('404.jade')
<<<<<<< HEAD
});
=======
});
>>>>>>> d9f27b41
<|MERGE_RESOLUTION|>--- conflicted
+++ resolved
@@ -117,10 +117,7 @@
 })
 
 app.route('/matches/:match_id/details').get(function(req, res) {
-<<<<<<< HEAD
-=======
     console.log(req.match)
->>>>>>> d9f27b41
     res.render('match_details.jade', {
         route: 'Details',
         match: req.match
@@ -131,7 +128,6 @@
     res.render('match_graphs.jade', {
         route: 'Graphs',
         match: req.match
-<<<<<<< HEAD
     })
 })
 
@@ -142,18 +138,6 @@
     })
 })
 
-=======
-    })
-})
-
-app.route('/matches/:match_id/timelines').get(function(req, res) {
-    res.render('match_timelines.jade', {
-        route: 'Timelines',
-        match: req.match
-    })
-})
-
->>>>>>> d9f27b41
 app.route('/matches/:match_id/chat').get(function(req, res) {
     res.render('match_chat.jade', {
         route: 'Chat',
@@ -202,8 +186,4 @@
 app.use(function(req, res, next){
   res.status(404)
   res.render('404.jade')
-<<<<<<< HEAD
-});
-=======
-});
->>>>>>> d9f27b41
+});