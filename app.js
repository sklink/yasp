var express = require('express'),
    utility = require('./utility'),
    matches = utility.matches,
    players = utility.players,
    async = require('async'),
    fs = require('fs'),
    path = require('path'),
    constants = require('./constants.json')
    async.parallel([
        function(cb) {
            utility.getData("https://api.steampowered.com/IEconDOTA2_570/GetHeroes/v0001/?key=" + process.env.STEAM_API_KEY + "&language=en-us", function(err, data) {
                if(!err) {
                    var array = data.result.heroes;
                    var lookup = {}
                    for(var i = 0; i < array.length; i++) {
                        lookup[array[i].id] = array[i];
                    }
                    console.log("[UPDATE] updating heroes")
                    constants.heroes = lookup;
                }
                cb()
            })
        },
        function(cb) {
            utility.getData("http://www.dota2.com/jsfeed/itemdata", function(err, data) {
                if(!err) {
                    var objects = data.itemdata;
                    var lookup = {}
                    for(var key in objects) {
                        lookup[objects[key].id] = objects[key];
                    }
                    console.log("[UPDATE] updating items")
                    constants.items = lookup;
                }
                cb()
            })
        },
        function(cb) {
            utility.getData("https://raw.githubusercontent.com/kronusme/dota2-api/master/data/mods.json", function(err, data) {
                if(!err) {
                    var array = data.mods;
                    var lookup = {}
                    for(var i = 0; i < array.length; i++) {
                        lookup[array[i].id] = array[i].name;
                    }
                    console.log("[UPDATE] updating gamemodes")
                    constants.gameModes = lookup;
                }
                cb()
            })
        },
        function(cb) {
            utility.getData("https://raw.githubusercontent.com/kronusme/dota2-api/master/data/regions.json", function(err, data) {
                if(!err) {
                    var array = data.regions;
                    var lookup = {}
                    for(var i = 0; i < array.length; i++) {
                        lookup[array[i].id] = array[i].name;
                    }
                    console.log("[UPDATE] updating regions")
                    constants.regions = lookup;
                }
                cb()
            })
        }
    ], function() {
        console.log("[UPDATE] writing constants file")
        fs.writeFileSync("./constants.json", JSON.stringify(constants, null, 4))
        var app = express()
        app.use("/public", express.static(path.join(__dirname, '/public')))
        app.set('views', path.join(__dirname, 'views'))
        app.set('view engine', 'jade');
        app.locals.moment = require('moment')
        app.locals.constants = constants;
        app.route('/').get(function(req, res) {
            utility.getTrackedPlayers(function(err, docs) {
                res.render('index.jade', {
                    players: docs
                })
            })
        })
        app.route('/matches/:id').get(function(req, res) {
            matches.findOne({
                "match_id": Number(req.params.id)
            }, function(err, doc) {
                if(!doc) res.status(404).send('Could not find this match!')
                else {
                    utility.fillPlayerNames(doc.players, function(err, players) {
                        doc.players = players
                        res.render('match.jade', {
                            match: doc
                        })
                    })
                }
            })
        })
        app.route('/players/:id').get(function(req, res) {
            players.findOne({
                account_id: Number(req.params.id)
            }, function(err, doc) {
                if(!doc) res.status(404).send('Could not find this player!')
                else {
                    utility.getMatches(doc.account_id, function(err, matches) {
                        utility.getTeammates(doc.account_id, function(err, teammates) {
                            utility.fillPlayerNames(teammates, function(err, teammates) {
                                doc.teammates = teammates
                                res.render('player.jade', {
                                    player: doc,
                                    matches: matches
                                })
                            })
                        })
                    })
                }
            })
        })
        var port = Number(process.env.PORT || 5000);
        app.listen(port, function() {
            console.log("Listening on " + port);
        })
<<<<<<< HEAD
    })
=======
    })

    var port = Number(process.env.PORT || 5000);
    app.listen(port, function() {
        console.log("Listening on " + port);
    })
})
>>>>>>> 37cfe5ac
<|MERGE_RESOLUTION|>--- conflicted
+++ resolved
@@ -118,14 +118,4 @@
         app.listen(port, function() {
             console.log("Listening on " + port);
         })
-<<<<<<< HEAD
-    })
-=======
-    })
-
-    var port = Number(process.env.PORT || 5000);
-    app.listen(port, function() {
-        console.log("Listening on " + port);
-    })
-})
->>>>>>> 37cfe5ac
+    })