var express = require('express');
var session = require('cookie-session');
var utility = require('./utility'),
    kue = utility.kue,
    auth = require('http-auth'),
    ui = require('kue-ui'),
    matches = utility.matches,
    players = utility.players,
    async = require('async'),
    fs = require('fs'),
    path = require('path'),
    winston = require('winston'),
    passport = require('passport'),
    cache = utility.redis,
    SteamStrategy = require('passport-steam').Strategy,
    app = express();
var host = process.env.ROOT_URL
var port = Number(process.env.PORT || 3000);
var transports = []
if (process.env.NODE_ENV === "production") {
    transports.push(new(winston.transports.File)({
        filename: 'app.log',
        level: 'info'
    }))
}
else {
    transports.push(new(winston.transports.Console)())
}
var logger = new(winston.Logger)({
    transports: transports
});
var matchPages = {
    index: {
        template: "match_index",
        name: "Match"
    },
    details: {
        template: "match_details",
        name: "Details"
    },
    graphs: {
        template: "match_graphs",
        name: "Graphs"
    },
    chat: {
        template: "match_chat",
        name: "Chat"
    }
}
var playerPages = {
    index: {
        template: "player_index",
        name: "Player"
    },
    matches: {
        template: "player_matches",
        name: "Matches"
    },
    heroes: {
        template: "player_heroes",
        name: "Heroes"
    },
    teammates: {
        template: "player_teammates",
        name: "Teammates"
    }
}
utility.constants.findOne({}, function(err, doc) {
    app.locals.constants = doc
})
app.listen(port, function() {
    logger.info("[WEB] listening on port %s", port)
})
app.set('views', path.join(__dirname, 'views'))
app.set('view engine', 'jade');
app.locals.moment = require('moment');
passport.serializeUser(function(user, done) {
    done(null, user.account_id);
});
passport.deserializeUser(function(id, done) {
    players.findOne({
        account_id: id
    }, function(err, user) {
        done(err, user)
    })
});
passport.use(new SteamStrategy({
    returnURL: host + '/return',
    realm: host,
    apiKey: process.env.STEAM_API_KEY
}, function(identifier, profile, done) { // start tracking the player
    var steam32 = Number(utility.convert64to32(identifier.substr(identifier.lastIndexOf("/") + 1)));
    var insert = profile._json
    insert.account_id = steam32;
    insert.track = 1;
    players.update({
        account_id: steam32
    }, {
        $set: insert
    }, {
        upsert: true
    }, function(err, num) {
        if (err) return done(err, null)
        return done(null, {
            account_id: steam32
        })
    })
}))
var basic = auth.basic({
    realm: "Kue"
}, function(username, password, callback) { // Custom authentication method.
    callback(username === process.env.KUE_USER && password === process.env.KUE_PASS);
});
ui.setup({
    apiURL: '/kue' // IMPORTANT: specify the api url
});
//app.use("/kueapi", auth.connect(basic));
app.use("/kue", kue.app);
app.use('/kueui', ui.app);
app.use("/public", express.static(path.join(__dirname, '/public')))
app.use(session({
    maxAge: 1000 * 60 * 60 * 24 * 14, //2 weeks in ms
    secret: process.env.SESSION_SECRET
}))
app.use(passport.initialize())
app.use(passport.session()) // persistent login
app.param('match_id', function(req, res, next, id) {
    cache.get(req.url, function(err, reply) {
        if (err || !reply || process.env.NODE_ENV != "production") {
            logger.info("Cache miss for HTML for request " + req.url)
            matches.findOne({
                match_id: Number(id)
            }, function(err, match) {
                if (!match) {
                    return next()
                }
                else {
                    utility.fillPlayerNames(match.players, function(err) {
                        req.match = match
                        return next()
                    })
                }
            })
        }
        else if (reply) {
            logger.info("Cache hit for HTML for request " + req.url)
            return res.send(reply);
        }
        else {
            return next()
        }
    })
})
app.route('/').get(function(req, res) {
    if (req.user) {
        utility.getMatches(req.user.account_id, function(err, docs) {
            res.render('index.jade', {
                match: docs[0]
            })
        })
    }
    else {
        res.render('index.jade', {})
    }
})
app.route('/api/items').get(function(req, res) {
    res.json(app.locals.constants.items[req.query.name])
})
app.route('/api/abilities').get(function(req, res) {
    res.json(app.locals.constants.abilities[req.query.name])
})
app.route('/api/matches').get(function(req, res) {
    var search = req.query.search.value
    var options = search ?
        utility.makeSearch(search, req.query.columns) : {}

    var sort = utility.makeSort(req.query.order, req.query.columns)
    utility.matches.count({}, function(err, count) {
        utility.matches.find(options, {
            limit: Number(req.query.length),
            skip: Number(req.query.start),
            sort: sort
        }, function(err, docs) {
            res.json({
                draw: Number(req.query.draw),
                recordsTotal: count,
                recordsFiltered: count,
                data: docs
            })
        })
    });
})
app.route('/matches').get(function(req, res) {
    res.render('matches.jade', {})
})
app.route('/matches/:match_id/:info?').get(function(req, res, next) {
    var info = req.params.info || 'index'
    var match = req.match
    if (!matchPages[info]) {
        return next()
    }
    if (match.parsed_data) {
        //loop through all heroes
        //look up corresponding hero_id
        //find player slot associated with that unit(hero_to_slot)
        //merge into player's primary hero
        for (var key in match.parsed_data.heroes) {
            var val = match.parsed_data.heroes[key]
            if (app.locals.constants.hero_names[key]) {
                var hero_id = app.locals.constants.hero_names[key].id;
                var slot = match.parsed_data.hero_to_slot[hero_id]
                if (slot) {
                    var primary = match.players[slot].hero_id
                    var primary_name = app.locals.constants.heroes[primary].name
                    var merge = match.parsed_data.heroes[primary_name]
                    if (!match.players[slot].hero_ids) {
                        match.players[slot].hero_ids = []
                    }
                    match.players[slot].hero_ids.push(hero_id);
                    if (key !== primary_name) {
<<<<<<< HEAD
                        mergeObjects(merge, val);
=======
                        for (var attr in val) {
                            if (val[attr].constructor === Array) {
                                merge[attr]=merge[attr].concat(val[attr])
                            }
                            else {
                                for (var attr2 in val[attr]) {
                                    if (!merge[attr][attr2]) {
                                        merge[attr][attr2] = val[attr][attr2]
                                    }
                                    else {
                                        merge[attr][attr2] += val[attr][attr2]
                                    }
                                }
                            }
                        }
>>>>>>> ca5025f0
                    }
                }
            }
        }
    }

    function mergeObjects(merge, val) {
        for (var attr in val) {
            if (val[attr].constructor === Array) {
                merge[attr] = merge[attr].concat(val[attr])
            }
            else if (typeof val[attr] === "object") {
                mergeObjects(merge[attr], val[attr])
            }
            else {
                //does property exist?
                if (!merge[attr]) {
                    merge[attr] = val[attr]
                }
                else {
                    merge[attr] += val[attr]
                }

            }
        }
    }

    if (info === "graphs") {
        if (match.parsed_data) {
            //compute graphs
            var goldDifference = ['Gold']
            var xpDifference = ['XP']
            for (var i = 0; i < match.parsed_data.times.length; i++) {
                var goldtotal = 0
                var xptotal = 0
                match.parsed_data.players.forEach(function(elem, j) {
                    if (match.players[j].player_slot < 64) {
                        goldtotal += elem.gold[i]
                        xptotal += elem.xp[i]
                    }
                    else {
                        xptotal -= elem.xp[i]
                        goldtotal -= elem.gold[i]
                    }
                })
                goldDifference.push(goldtotal)
                xpDifference.push(xptotal)
            }
            var time = ["time"].concat(match.parsed_data.times)
            var data = {
                difference: [time, goldDifference, xpDifference],
                gold: [time],
                xp: [time],
                lh: [time]
            }
            match.parsed_data.players.forEach(function(elem, i) {
                var hero = app.locals.constants.heroes[match.players[i].hero_id].localized_name
                data.gold.push([hero].concat(elem.gold))
                data.xp.push([hero].concat(elem.xp))
                data.lh.push([hero].concat(elem.lh))
            })
        }
    }
    res.render(matchPages[info].template, {
        route: info,
        match: req.match,
        tabs: matchPages,
        data: data
    }, function(err, html) {
        if (err) return next(err)
        if (match.parsed_data) {
            cache.setex(req.url, 86400, html)
        }
        return res.send(html)
    })
})
app.route('/players').get(function(req, res) {
    players.find({}, function(err, docs) {
        res.render('players.jade', {
            players: docs
        })
    })
})
app.route('/players/:account_id/:info?').get(function(req, res, next) {
    var info = req.params.info || 'index';
    if (!playerPages[info]) {
        return next()
    }
    players.findOne({
        account_id: Number(req.params.account_id)
    }, function(err, player) {
        if (!player) {
            return next()
        }
        else {
            utility.getMatches(player.account_id, function(err, matches) {
                var account_id = player.account_id
                var counts = {}
                var heroes = {}
                player.win = 0
                player.lose = 0
                player.games = 0
                for (var i = 0; i < matches.length; i++) {
                    for (var j = 0; j < matches[i].players.length; j++) {
                        var p = matches[i].players[j]
                        if (p.account_id == account_id) {
                            var playerRadiant = utility.isRadiant(p)
                            matches[i].player_win = (playerRadiant == matches[i].radiant_win)
                            matches[i].slot = j
                            matches[i].player_win ? player.win += 1 : player.lose += 1
                            player.games += 1
                            if (!heroes[p.hero_id]) {
                                heroes[p.hero_id] = {}
                                heroes[p.hero_id]["games"] = 0
                                heroes[p.hero_id]["win"] = 0
                                heroes[p.hero_id]["lose"] = 0
                            }
                            heroes[p.hero_id]["games"] += 1
                            if (matches[i].player_win) {
                                heroes[p.hero_id]["win"] += 1
                            }
                            else {
                                heroes[p.hero_id]["lose"] += 1
                            }
                        }
                    }
                    if (info == "teammates") {
                        for (j = 0; j < matches[i].players.length; j++) {
                            var p = matches[i].players[j]
                            if (utility.isRadiant(p) == playerRadiant) { //teammates of player
                                if (!counts[p.account_id]) {
                                    counts[p.account_id] = {}
                                    counts[p.account_id]["account_id"] = p.account_id
                                    counts[p.account_id]["win"] = 0
                                    counts[p.account_id]["lose"] = 0
                                    counts[p.account_id]["games"] = 0
                                }
                                counts[p.account_id]["games"] += 1
                                if (matches[i].player_win) {
                                    counts[p.account_id]["win"] += 1
                                }
                                else {
                                    counts[p.account_id]["lose"] += 1
                                }
                            }
                        }
                    }
                }
                //convert counts to array and filter
                player.teammates = []
                for (var id in counts) {
                    var count = counts[id]
                    if (id != app.locals.constants.anonymous_account_id && id != player.account_id && count.games >= 2) {
                        player.teammates.push(count)
                    }
                }
                player.heroes = heroes
                utility.fillPlayerNames(player.teammates, function(err) {
                    if (info == "index") {
                        var data = {}
                        matches.forEach(function(m) {
                            data[m.start_time] = 1
                        })
                    }
                    res.render(playerPages[info].template, {
                        route: info,
                        player: player,
                        matches: matches,
                        tabs: playerPages,
                        data: data
                    })
                })
            })
        }
    })
})
app.route('/login').get(passport.authenticate('steam', {
    failureRedirect: '/'
}))
app.route('/return').get(passport.authenticate('steam', {
    failureRedirect: '/'
}), function(req, res) {
    if (req.user) {
        res.redirect('/players/' + req.user.account_id)
    }
    else {
        res.redirect('/')
    }
})
app.route('/logout').get(function(req, res) {
    req.logout();
    req.session = null;
    res.redirect('/')
})
app.use(function(err, req, res, next) {
        if (err && process.env.NODE_ENV == "production") {
            return res.status(500).render('500.jade')
        }
        next()
    })
    // Handle 404
app.use(function(req, res) {
    if (process.env.NODE_ENV == "production") {
        res.status(404).render('404.jade');
    }
});<|MERGE_RESOLUTION|>--- conflicted
+++ resolved
@@ -218,25 +218,7 @@
                     }
                     match.players[slot].hero_ids.push(hero_id);
                     if (key !== primary_name) {
-<<<<<<< HEAD
                         mergeObjects(merge, val);
-=======
-                        for (var attr in val) {
-                            if (val[attr].constructor === Array) {
-                                merge[attr]=merge[attr].concat(val[attr])
-                            }
-                            else {
-                                for (var attr2 in val[attr]) {
-                                    if (!merge[attr][attr2]) {
-                                        merge[attr][attr2] = val[attr][attr2]
-                                    }
-                                    else {
-                                        merge[attr][attr2] += val[attr][attr2]
-                                    }
-                                }
-                            }
-                        }
->>>>>>> ca5025f0
                     }
                 }
             }
