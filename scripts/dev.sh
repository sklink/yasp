#!/bin/bash

#Start the external dependencies in separate containers.
sudo docker run -d --name postgres --net=host postgres:9.5
sudo docker run -d --name redis --net=host redis:3
<<<<<<< HEAD
sudo docker run -d --name cassandra --net=host -e "CASSANDRA_LISTEN_ADDRESS=127.0.0.1" cassandra:3
sudo docker run -d --name parser --net=host odota/parser
=======
sudo docker run -d --name cassandra --net=host \
    -e "CASSANDRA_LISTEN_ADDRESS=127.0.0.1" \
    -e "MAX_HEAP_SIZE=128M" \
    -e "HEAP_NEWSIZE=24M" \
    cassandra:3

sudo docker run -d --name parser --net=host yasp/parser
>>>>>>> 97ecb017
#Start a new container running the image, and map your local directory into the container
sudo docker run -v $(pwd):/usr/src/yasp -di --name yasp --net=host odota/core
#Create Postgres DB
sudo docker exec -i postgres psql -U postgres < sql/init.sql
#Create Postgres tables
sudo docker exec -i postgres psql -U postgres yasp < sql/create_tables.sql
#Create Cassandra keyspace
sudo docker exec -i cassandra cqlsh < sql/init.cql
#Create Cassandra tables
sudo docker exec -i cassandra cqlsh -k yasp < sql/create_tables.cql<|MERGE_RESOLUTION|>--- conflicted
+++ resolved
@@ -3,18 +3,13 @@
 #Start the external dependencies in separate containers.
 sudo docker run -d --name postgres --net=host postgres:9.5
 sudo docker run -d --name redis --net=host redis:3
-<<<<<<< HEAD
-sudo docker run -d --name cassandra --net=host -e "CASSANDRA_LISTEN_ADDRESS=127.0.0.1" cassandra:3
-sudo docker run -d --name parser --net=host odota/parser
-=======
 sudo docker run -d --name cassandra --net=host \
     -e "CASSANDRA_LISTEN_ADDRESS=127.0.0.1" \
     -e "MAX_HEAP_SIZE=128M" \
     -e "HEAP_NEWSIZE=24M" \
     cassandra:3
 
-sudo docker run -d --name parser --net=host yasp/parser
->>>>>>> 97ecb017
+sudo docker run -d --name parser --net=host odota/parser
 #Start a new container running the image, and map your local directory into the container
 sudo docker run -v $(pwd):/usr/src/yasp -di --name yasp --net=host odota/core
 #Create Postgres DB
