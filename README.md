YASP (Yet Another Stats Page)
====
[![Discord](https://img.shields.io/badge/Discord-join%20chat%20%E2%86%92-738bd7.svg?style=flat-square)](https://discord.gg/0o5SQGbXuWCNDcaF)

Overview
----
* This project provides an open platform with Dota-related data (matches, players, etc.)
* Raw data comes from the WebAPI provided by Valve and fully automated parsing of match replays (.dem files).
* Processed data is accessible through a REST API.
<<<<<<< HEAD
  * API documentation: https://api.opendota.com
=======
  * API documentation: https://odota.github.io/api
>>>>>>> 3d347f7f

Funding
----
* Servers for a public deployment of this code are funded by contributions from community members and corporate sponsors.
* Community developers maintain the codebase without compensation, reducing operating costs.

Tech Stack
----
* Web/Microservices: Node.js
* Storage: PostgreSQL/Redis/Cassandra
* Parser: Java (powered by [clarity](https://github.com/skadistats/clarity))

Quickstart (Docker)
----
* Install Docker: `curl -sSL https://get.docker.com/ | sh`
* Clone the repo: `git clone https://github.com/odota/yasp`
* Go into the directory: `cd yasp`
* Start containers and initialize databases: `sudo bash scripts/dev.sh`
* Create .env file with required config values in KEY=VALUE format (see config.js for a full listing of options) `cp .env_example .env`
  * `STEAM_API_KEY` You need this in order to access the Steam Web API.  
  * `STEAM_USER, STEAM_PASS` The retriever requires a Steam account in order to fetch replay salts. It is recommended to use a new account for this purpose (you won't be able to log into the account while the retriever is using it).  If you don't care about getting replay salts/downloading replays then you can skip this step.
* Get a terminal into the running container: `sudo docker exec -it yasp bash`
* Rebuild inside the container (your local directory hides the built files): `npm run build`
* Start the services you want to run:
  * `pm2 start profiles/basic.json` This starts all the basic services to be able to read the API and request parses (which is a useful end-to-end test).  The profiles directory contains common sets of services to be started together.
  * Useful PM2 commands:
    * `pm2 start svc/web.js --watch` This starts a specific service and watches it for changes.
    * `pm2 logs web` You can use this command to inspect the output of a service.
    * `pm2 delete all` Stop and remove all the services.
* Tests
  * `npm test` runs the full test suite.  Use `mocha` for more fine-grained control over the tests you want to run.
* Get some starter data
  * You can request some parses by ID to get some parsed data.
  * You can also run `scanner` to get some matches from the API.
* File changes you make outside the container should be automatically mirrored to the container.
* Make some changes and commit them: `git add --all; git commit -m "My first commit!"`
* Submit a pull request.  Wait for it to be reviewed and merged.
* Congratulations!  You're a contributor.

Docker Compose
----
* Alternatively, if you have Docker Compose [installed](https://docs.docker.com/compose/install/) you can just run `docker-compose up`.
 * Databases are set up and tables are created automatically.
 * By default, minimal configuration necessary to open the site in a browser and request parses by ID is started. This can be overridden via `docker-compose.override.yml`.
 * `sudo docker exec -it yasp_web_1 bash` will give you a terminal into the running web container.

Getting Help
----
* Feel free to open a new issue to ask questions/get help!
* You can also find us on Discord if you'd like real-time help.
* The following blog posts may help you understand the codebase/architecture:
  * General Learnings: https://blog.opendota.com/2016/05/13/learnings/
  * Architecture: https://blog.opendota.com/2016/05/15/architecture/
  * Deployment/Infrastructure: https://blog.opendota.com/2016/08/10/deployment/

<<<<<<< HEAD
Help Wanted
----
* UI/web design experts.  We want to improve the user interface and would appreciate any expertise you can contribute.  See https://github.com/odota/ui

=======
>>>>>>> 3d347f7f
History
----
* Project started in August 2014
* Forked from https://github.com/RJacksonm1/matchurls<|MERGE_RESOLUTION|>--- conflicted
+++ resolved
@@ -7,11 +7,7 @@
 * This project provides an open platform with Dota-related data (matches, players, etc.)
 * Raw data comes from the WebAPI provided by Valve and fully automated parsing of match replays (.dem files).
 * Processed data is accessible through a REST API.
-<<<<<<< HEAD
-  * API documentation: https://api.opendota.com
-=======
   * API documentation: https://odota.github.io/api
->>>>>>> 3d347f7f
 
 Funding
 ----
@@ -67,13 +63,6 @@
   * Architecture: https://blog.opendota.com/2016/05/15/architecture/
   * Deployment/Infrastructure: https://blog.opendota.com/2016/08/10/deployment/
 
-<<<<<<< HEAD
-Help Wanted
-----
-* UI/web design experts.  We want to improve the user interface and would appreciate any expertise you can contribute.  See https://github.com/odota/ui
-
-=======
->>>>>>> 3d347f7f
 History
 ----
 * Project started in August 2014
