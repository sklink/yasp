YASP - YASP: Another Stats Page
====
[![Build Status](https://travis-ci.org/yasp-dota/yasp.svg)](https://travis-ci.org/yasp-dota/yasp)
[![Code Climate](https://codeclimate.com/github/yasp-dota/yasp/badges/gpa.svg)](https://codeclimate.com/github/yasp-dota/yasp)
[![Coverage Status](https://coveralls.io/repos/yasp-dota/yasp/badge.svg)](https://coveralls.io/r/yasp-dota/yasp)
[![Dependency Status](https://david-dm.org/yasp-dota/yasp.svg)](https://david-dm.org/yasp-dota/yasp)
[![devDependency Status](https://david-dm.org/yasp-dota/yasp/dev-status.svg)](https://david-dm.org/yasp-dota/yasp#info=devDependencies)
[![Join the chat at https://gitter.im/yasp-dota/yasp](https://badges.gitter.im/Join%20Chat.svg)](https://gitter.im/yasp-dota/yasp?utm_source=badge&utm_medium=badge&utm_campaign=pr-badge&utm_content=badge)

Features
----
* Replay Parsing: Parses replays of Dota 2 matches to provide in-depth statistics for matches.
  * Item build times
  * Pick order
  * Number of pings
  * Stun/disable time
  * Consumables bought
  * Runes picked up
  * Laning position heatmap
  * Ward placement map
  * LHs per min table
  * Radiant advantage/Gold/XP/LH graphs per min
  * Teamfight summary
  * Objective times
  * Largest hit on a hero
  * Ability uses/hits
  * Item uses
  * Gold/XP breakdown
  * Damage/Kills crosstables
  * Multikills/Kill streaks
  * All chat
* Advanced Querying: Supports flexible querying and aggregation with the following criteria:
  * Player(s) in game (account ID)
  * Team composition (heroes)
  * Opponent composition (heroes)
  * Standard filters: patch, game mode, hero, etc.
* Aggregations:
  * Result count, win rate
  * Win rate by hour/day of week
  * Histogram (number of matches across Duration, LH, HD, TD, K, D, A, etc.)
  * Hero Matchups (win rate when playing as, with, against a hero)
  * Teammates/Opponents (win rate playing with/against particular players)
  * Max/N/Sum on multiple stat categories
  * Mean item build times
  * Skill accuracy
  * Laning
  * Ward maps
  * Word Clouds (text said and read in all chat)
* Pro Games: Professional matches are automatically parsed
* Comparison Tool: Computes a percentile for a player against all users
* Rating Tracker: Keep track of MMR by adding a Steam account as a friend
* Modular: Microservice architecture, with pieces that can be used independently
* Scalable: Designed to scale to thousands of users.
* Free: No "premium" features.  All data is available for free to users.
* Open Source: All code is publicly available for feedback and contributions from the Dota 2 developer community.

Tech
----
* Web: Node.js/Express
* Storage: MongoDB/Redis
* Parser: Java (powered by [clarity](https://github.com/skadistats/clarity))

Quickstart
----
* Install dependencies.  If on Debian/Ubuntu: `sudo bash init.sh`  Otherwise, you're responsible for figuring out how to install dependencies yourself.
* Create .env file with required config values in KEY=VALUE format (see config.js for a full listing of options) `cp .env_example .env`
* Build `npm run build`
* Run all services in dev mode (this will run under nodemon so file changes automatically restart the server): `npm run dev`.  You can also start individual services.

Sample Data
----
* `wget https://github.com/yasp-dota/testfiles/raw/master/dota.zip && unzip dota && mongorestore --dir dota` to import a database dump if you want a medium-sized data set to work with.

Developer's Guide
----
* The project uses a microservice architecture, in order to promote modularity and allow different pieces to scale on different machines.
* Build step.  `npm run build` executes the following.
    * `npm install` Downloads and installs the Node dependencies from npm
    * `npm run maven` Uses Maven to build the Java parser.
    * `npm run webpack` Builds and minifies the client side JS using Webpack.  
    * `npm run constants` Builds `constants.json` from `sources.json` by requesting some dynamic data from URLs.
        * web requires constants for display purposes (map internal strings to friendly names)
        * fullhistory requires constants (needs to iterate through heroes)
* Descriptions of each service:
    * `web`: An HTTP server which serves the web traffic.
        * All of the querying, filtering, aggregation, and caching happens here.
        * We use pm2 to be able to run multiple instances of this and reload the server when deploying new code (minimizes downtime due to rolling restart)
<<<<<<< HEAD
    * `retriever`: This is a standalone HTTP server that accepts URL params `match_id` and `account_id`.
        * Interfaces with the Steam GC in order to return match details/account profile. Could be extended later to query from a service discovery server.
        * Accessing it without any params returns a list of the registered Steam accounts, and a hash mapping friends of those accounts to the Steam account.
        * This is used in order to determine the list of users that have added a tracker as a friend for MMR tracking.
    * `worker`: Takes care of background tasks.  This is still a bit of a jack-of-all-trades since it used to process all jobs before we moved some of them out to individual processes.
        * Processes incoming parse requests, using the `processApi` processor.
            * This could probably go in its own process.
        * Runs some functions on an interval.
            * `buildSets`.  Update sets of players that rely only on Mongo/Redis.
                * Rebuilds the sets of tracked players, donated players, and signed-in players by querying Mongo/Redis and saves them to Redis.
                * It also creates Redis keys for parsers/retrievers by reading config.
            * `serviceDiscovery.getRetrievers`.  This iterates over the list of retrievers and queries them for list of players who have a tracker as a friend, and the list of bots to offer to users.
                * In Redis, we store a mapping of the user's account ID to the retriever that hosts the tracker (since the MMR can only be fetched from that tracker).
            * Used to `updateNames`, which requested Steam personanames for 100 users on a timed interval.  We currently aren't updating names in the background.
            * Used to process API calls created by `updateNames`.
    * `parser`: This is a standalone HTTP server that accepts a URL param `url`.
=======
    * `retriever`: An HTTP server that accepts URL params `match_id` and `account_id`.
        * Interfaces with the Steam GC in order to return match details/account profile.
        * Accessing it without any params returns a list of the registered Steam accounts, and a hash mapping friends of those accounts to the Steam account.
        * This is used in order to determine the list of users that have added a tracker as a friend for MMR tracking.
    * `parser`: An HTTP server that accepts a URL param `url`.
>>>>>>> 43fded10
        * It expects a compressed replay file `.dem.bz2` at this location, which it downloads, streams through `bunzip2`, and then through the compiled parser.
        * The parser emits a newline-delimited JSON stream of events, which is picked up and combined into a monolithic JSON object sent back to the client as the response.
        * The schema for the current parsed_data structure can be found in `utility.getParseSchema`.
    * `parseManager`: Processes parse requests.
        * Runs `buildSets` prior to start to ensure it has has the retrievers and parsers to begin parsing.
        * This starts a number of parse job processors based on the number of available parsers.
        * Processing a job:
            * `getReplayUrl` to get the download URL for a replay.  It selects randomly from the list of available retrievers to serve the request.
            * Send a request to a parse worker with the url.
            * Read the response from parse worker and save as `match.parsed_data`.
<<<<<<< HEAD
=======
    * `worker`: Takes care of background tasks.  This is still a bit of a jack-of-all-trades since it used to process all jobs before we moved some of them out to individual processes.
        * Processes incoming parse requests, using the `processApi` processor.
            * This could probably go in its own process.
        * Runs some functions on an interval.
            * `buildSets`.  Update sets of players that rely only on Mongo/Redis.
                * Rebuilds the sets of tracked players, donated players, and signed-in players by querying Mongo/Redis and saves them to Redis.
                * It also creates Redis keys for parsers/retrievers by reading config. Could be extended later to query from a service discovery server.
            * `serviceDiscovery.getRetrievers`.  This iterates over the list of retrievers and queries them for list of players who have a tracker as a friend, and the list of bots to offer to users.
                * In Redis, we store a mapping of the user's account ID to the retriever that hosts the tracker (since the MMR can only be fetched from that tracker).
            * Used to `updateNames`, which requested Steam personanames for 100 users on a timed interval.  We currently aren't updating names in the background.
            * Used to process API calls created by `updateNames`.
>>>>>>> 43fded10
    * `scanner`: Reads the Steam sequential API to find the latest matches to add/parse.
        * Runs `buildSets` prior to start to ensure we have the latest trackedPlayers so we don't leak matches.
        * If a match is found passing the criteria for parse, `operations.insertMatch` is called.
        * If `match.parse_status` is explicitly set to 0, the match is queued for parse.
    * `proxy`: A standalone HTTP server that simply proxies all requests to the Steam API.
        * The host is functionally equivalent to `api.steampowered.com`.
    * `skill`: Reads the GetMatchHistory API in order to continuously find matches of a particular skill level.
        * Applying the following filters increases the number of matches we can get skill data for;
            * `min_players=10`
            * `hero_id=X`
            * By permuting all three skill levels with the list of heroes, we can get up to 500 matches for each combination.
    * `mmr`: Processes MMR requests.
        * Sends a request to the retriever hosting the user's tracker.
    * `fullhistory`: Processes full history requests.
        * By querying for a player's most recent 500 matches (API limit) with each hero, get most/all of a player's matches.
* Parses come in one of two ways:
    * Sequential: We read a match from the Steam API that either has `leagueid>0` or contains a player in the `trackedPlayer` set.
    * Request: Requests are processed from the Request page.  This reads the match data from the steam API, then uses `operations.insertMatchProgress` in order to force waiting for the parse to finish.
        * The client uses AJAX to poll the server.  When an error occurs or the job finishes, it either displays the error or redirects to the match page.
        * Requests are set to only try once.
* Player/match caching: 
    * We cache matches in Redis in order to reduce DB lookups on repeated loads.
    * Player caching is more complicated.  It means that whenever we add a match or add parsed data to a match, we need to update all of that match's player caches to reflect the change (to keep the cache valid).
* Tools recommended for developers on the command line: `sudo npm install -g mocha foreman nodemon`
    * `mocha` is used to run the tests.  Installing the command-line tool allows you greater control over which tests you want to run.
    * `foreman` is used to run services individually.  The executable name is `nf`.
    * `nodemon` watches the server files and restarts the server when changes are detected.
* `npm run watch`: If you want to make changes to client side JS, you will want to run the watch script in order to automatically rebuild after making changes.
* `npm test` to run the full test suite.
* Brief snippets and useful links are included in the [wiki](https://github.com/yasp-dota/yasp/wiki)



History
----
* Project started in August 2014
* Originally forked from Rjacksonm1/matchurls, started in July 2013

Core Development
----
* howardchung
* albertcui
* nickhh<|MERGE_RESOLUTION|>--- conflicted
+++ resolved
@@ -75,7 +75,7 @@
 ----
 * The project uses a microservice architecture, in order to promote modularity and allow different pieces to scale on different machines.
 * Build step.  `npm run build` executes the following.
-    * `npm install` Downloads and installs the Node dependencies from npm
+    * `npm install` Downloads and installs the Node dependencies from npm.
     * `npm run maven` Uses Maven to build the Java parser.
     * `npm run webpack` Builds and minifies the client side JS using Webpack.  
     * `npm run constants` Builds `constants.json` from `sources.json` by requesting some dynamic data from URLs.
@@ -84,31 +84,12 @@
 * Descriptions of each service:
     * `web`: An HTTP server which serves the web traffic.
         * All of the querying, filtering, aggregation, and caching happens here.
-        * We use pm2 to be able to run multiple instances of this and reload the server when deploying new code (minimizes downtime due to rolling restart)
-<<<<<<< HEAD
-    * `retriever`: This is a standalone HTTP server that accepts URL params `match_id` and `account_id`.
-        * Interfaces with the Steam GC in order to return match details/account profile. Could be extended later to query from a service discovery server.
-        * Accessing it without any params returns a list of the registered Steam accounts, and a hash mapping friends of those accounts to the Steam account.
-        * This is used in order to determine the list of users that have added a tracker as a friend for MMR tracking.
-    * `worker`: Takes care of background tasks.  This is still a bit of a jack-of-all-trades since it used to process all jobs before we moved some of them out to individual processes.
-        * Processes incoming parse requests, using the `processApi` processor.
-            * This could probably go in its own process.
-        * Runs some functions on an interval.
-            * `buildSets`.  Update sets of players that rely only on Mongo/Redis.
-                * Rebuilds the sets of tracked players, donated players, and signed-in players by querying Mongo/Redis and saves them to Redis.
-                * It also creates Redis keys for parsers/retrievers by reading config.
-            * `serviceDiscovery.getRetrievers`.  This iterates over the list of retrievers and queries them for list of players who have a tracker as a friend, and the list of bots to offer to users.
-                * In Redis, we store a mapping of the user's account ID to the retriever that hosts the tracker (since the MMR can only be fetched from that tracker).
-            * Used to `updateNames`, which requested Steam personanames for 100 users on a timed interval.  We currently aren't updating names in the background.
-            * Used to process API calls created by `updateNames`.
-    * `parser`: This is a standalone HTTP server that accepts a URL param `url`.
-=======
+        * We use pm2 to be able to run multiple instances to serve our web traffic and reload the server when deploying new code (minimizes downtime due to rolling restart)
     * `retriever`: An HTTP server that accepts URL params `match_id` and `account_id`.
         * Interfaces with the Steam GC in order to return match details/account profile.
         * Accessing it without any params returns a list of the registered Steam accounts, and a hash mapping friends of those accounts to the Steam account.
         * This is used in order to determine the list of users that have added a tracker as a friend for MMR tracking.
     * `parser`: An HTTP server that accepts a URL param `url`.
->>>>>>> 43fded10
         * It expects a compressed replay file `.dem.bz2` at this location, which it downloads, streams through `bunzip2`, and then through the compiled parser.
         * The parser emits a newline-delimited JSON stream of events, which is picked up and combined into a monolithic JSON object sent back to the client as the response.
         * The schema for the current parsed_data structure can be found in `utility.getParseSchema`.
@@ -119,20 +100,18 @@
             * `getReplayUrl` to get the download URL for a replay.  It selects randomly from the list of available retrievers to serve the request.
             * Send a request to a parse worker with the url.
             * Read the response from parse worker and save as `match.parsed_data`.
-<<<<<<< HEAD
-=======
-    * `worker`: Takes care of background tasks.  This is still a bit of a jack-of-all-trades since it used to process all jobs before we moved some of them out to individual processes.
+    * `worker`: Takes care of background tasks.  This is still a bit of a jack-of-all-trades since it used to process all job types before we moved some of them out to individual processes.
         * Processes incoming parse requests, using the `processApi` processor.
             * This could probably go in its own process.
         * Runs some functions on an interval.
-            * `buildSets`.  Update sets of players that rely only on Mongo/Redis.
-                * Rebuilds the sets of tracked players, donated players, and signed-in players by querying Mongo/Redis and saves them to Redis.
+            * `buildSets`.  Update sets of players based on Mongo/Redis state.
+                * Rebuilds the sets of tracked players, donated players, and signed-in players by querying Mongo/Redis and saves them under keys in Redis.
                 * It also creates Redis keys for parsers/retrievers by reading config. Could be extended later to query from a service discovery server.
-            * `serviceDiscovery.getRetrievers`.  This iterates over the list of retrievers and queries them for list of players who have a tracker as a friend, and the list of bots to offer to users.
+            * `serviceDiscovery.getRetrievers`.  This iterates over the list of retrievers stored in Redis and queries them.
+                * This includes the list of players who have a tracker as a friend, and the list of bots to offer to users.
                 * In Redis, we store a mapping of the user's account ID to the retriever that hosts the tracker (since the MMR can only be fetched from that tracker).
             * Used to `updateNames`, which requested Steam personanames for 100 users on a timed interval.  We currently aren't updating names in the background.
             * Used to process API calls created by `updateNames`.
->>>>>>> 43fded10
     * `scanner`: Reads the Steam sequential API to find the latest matches to add/parse.
         * Runs `buildSets` prior to start to ensure we have the latest trackedPlayers so we don't leak matches.
         * If a match is found passing the criteria for parse, `operations.insertMatch` is called.
