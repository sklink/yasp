--- conflicted
+++ resolved
@@ -22,19 +22,5 @@
 ====
 This application contains code from [matchurls](https://rjackson.me/tools/matchurls).  
 It makes DOTA 2 API calls to get your most recently played games and downloads the replays.  
-The replays are sent to a parser powered by [clarity](https://github.com/skadistats/clarity) to get interesting stats.  
-<<<<<<< HEAD
-Augmented match data is stored in MongoDB.
-
-TODO
-====
-* Add tower/racks info
-* Add hero position info
-* Add rune info
-* Add ward info
-* Add chat log
-* Add combat log
-* Use multiple accounts to handle >100 replays/day
-=======
-Match data is stored in MongoDB.
->>>>>>> 37cfe5ac
+The replays are sent to a parser powered by [clarity](https://github.com/skadistats/clarity) to get interesting stats.
+Data is stored in MongoDB