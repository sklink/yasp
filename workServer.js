--- conflicted
+++ resolved
@@ -89,17 +89,6 @@
             for (var key in parsed_data) {
                 match[key] = match[key] || parsed_data[key];
             }
-<<<<<<< HEAD
-            
-            //For some reason match.players could not exist
-            if (Array.isArray(match.players)) {
-                match.players.forEach(function(p) {
-                    p.account_id = match.group[p.player_slot].account_id;
-                });
-            }
-=======
-
->>>>>>> 5ce47937
             match.parse_status = 2;
             //fs.writeFileSync("output.json", JSON.stringify(match));
             return insertMatch(db, redis, queue, match, {
