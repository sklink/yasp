--- conflicted
+++ resolved
@@ -36,11 +36,8 @@
                     console.log("match_id %s, error %s", match_id, err);
                     return cb(err);
                 }
-<<<<<<< HEAD
+
                 match.match_id = match_id || parsed_data.match_id;
-=======
-                match_id = match_id || parsed_data.match_id;
->>>>>>> a7740eb6
                 match.parsed_data = parsed_data;
                 match.parse_status = 2;
                 updateDb();
