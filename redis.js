--- conflicted
+++ resolved
@@ -9,14 +9,10 @@
 var client = redis.createClient(options.port, options.host, {
     auth_pass: options.password
 });
-<<<<<<< HEAD
-var queue = kue.createQueue({
-=======
-client.on('error', function(err){
+client.on('error', function(err) {
     throw err;
 });
-var jobs = kue.createQueue({
->>>>>>> 3c58bfe6
+var queue = kue.createQueue({
     redis: options
 });
 module.exports = {
