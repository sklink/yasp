var db = require('./db');
var utility = require('./utility');
var convert64to32 = utility.convert64to32;
var generateJob = utility.generateJob;
var async = require('async');
var r = require("./redis");
var jobs = r.jobs;
var redis = r.client;
var isRadiant = utility.isRadiant;
var helper = require('./helper');
var isSignificant = helper.isSignificant;
var aggHeroes = helper.aggHeroes;
var aggTeammates = helper.aggTeammates;

function insertMatch(match, cb) {
    var reInsert = false;
    async.series([function(cb) {
            //determine if reinsert
            db.matches.find({
                match_id: match.match_id
            }, function(err, docs) {
                reInsert = Boolean(docs.length);
                cb(err);
            });
    }, function(cb) {
            //put api data in db
            //set to queued, unless we specified something earlier (like skipped)
            match.parse_status = match.parse_status || 0;
            db.matches.update({
                match_id: match.match_id
            }, {
                $set: match
            }, {
                upsert: true
            }, cb);
            },
            function(cb) {
            //insert players into db
            async.each(match.players, function(p, cb) {
                    db.players.findOne({
                        account_id: p.account_id
                    }, function(err, player) {
                        if (err) {
                            return cb(err);
                        }
                        //if player cache doesn't exist, skip
                        //if insignificant, skip
                        //if this is a re-inserted match, skip
                        if (player && player.cache && player.cache.aggData && player.cache.data && isSignificant(match) && !reInsert) {
                            //m.players[0] should be this player
                            //m.all_players should be all players
                            //duplicate this data into a copy to avoid corrupting original match object
                            var match_copy = {
<<<<<<< HEAD
                                all_players: match.players.slice(0),
                                players: [p]
                            };
                            //do basic aggregations, findandmodify the player to increment
=======
                                start_time: match.start_time,
                                all_players: match.players.slice(0),
                                players: [p]
                            };
                            //do basic aggregations: win/lose/games/heroes/teammates
>>>>>>> c9f3895c
                            player.cache.aggData.win += isRadiant(p) === match.radiant_win ? 1 : 0;
                            player.cache.aggData.lose += isRadiant(p) === match.radiant_win ? 0 : 1;
                            player.cache.aggData.games += 1;
                            aggHeroes(player.cache.aggData.heroes, match_copy);
                            aggTeammates(player.cache.aggData.teammates, match_copy);
<<<<<<< HEAD
                            //aggData: win/lose/games/heroes/teammates
                            //add this match to the cache;
                            player.cache.data.push(match);
                            //keep 10 latest matches by id
                            player.cache.data.sort(function(a,b){
                                return a.match_id - b.match_id;
                            })
                            //remove the oldest match
                            if (player.cache.data.length > 10) {
                                player.cache.data.shift();
                            }
=======
>>>>>>> c9f3895c
                        }
                        else {
                            player = {};
                        }
                        //update the player.cache object
                        db.players.update({
                            account_id: p.account_id
                        }, {
                            $set: {
                                account_id: p.account_id,
                                cache: player.cache
                            }
                        }, {
                            upsert: true
                        }, function(err) {
                            cb(err);
                        });
<<<<<<< HEAD
                    })
=======
                    });
>>>>>>> c9f3895c
                },
                //done with all 10 players
                cb);
            }], function decideParse(err) {
        if (err) {
            //error occured
            return cb(err);
        }
        else if (match.parse_status !== 0) {
            //not parsing this match (skipped or expired)
            //this isn't a error, although we want to report that back to user if it was a request
            cb(err);
        }
        else {
            if (match.request) {
                return queueReq("request_parse", match, function(err, job2) {
                    cb(err, job2);
                });
            }
            else {
                //queue it and finish
                return queueReq("parse", match, function(err, job2) {
                    cb(err, job2);
                });
            }
        }
    });
}

function insertMatchProgress(match, job, cb) {
    insertMatch(match, function(err, job2) {
        if (err) {
            return cb(err);
        }
        if (!job2) {
            job.progress(100, 100, "not queued for parse");
            cb(err);
        }
        else {
            //wait for parse to finish
            job.progress(0, 100, "parse: starting");
            //request, parse and log the progress
            job2.on('progress', function(prog) {
                job.progress(prog, 100, "parse: progress");
            });
            job2.on('failed', function() {
                cb("parse: failed");
            });
            job2.on('complete', function() {
                job.progress(100, 100, "parse: complete");
                cb();
            });
        }
    });
}

function insertPlayer(player, cb) {
    var account_id = Number(convert64to32(player.steamid));
    player.last_summaries_update = new Date();
    db.players.update({
        account_id: account_id
    }, {
        $set: player
    }, {
        upsert: true
    }, function(err) {
        cb(err);
    });
}

function queueReq(type, payload, cb) {
    var job = generateJob(type, payload);
    var kuejob = jobs.create(job.type, job).attempts(payload.attempts || 15).backoff({
        delay: 60 * 1000,
        type: 'exponential'
    }).removeOnComplete(true).priority(payload.priority || 'normal').save(function(err) {
        console.log("[KUE] created jobid: %s", kuejob.id);
        cb(err, kuejob);
    });
}
module.exports = {
    insertPlayer: insertPlayer,
    insertMatch: insertMatch,
    insertMatchProgress: insertMatchProgress,
    queueReq: queueReq
};<|MERGE_RESOLUTION|>--- conflicted
+++ resolved
@@ -51,37 +51,16 @@
                             //m.all_players should be all players
                             //duplicate this data into a copy to avoid corrupting original match object
                             var match_copy = {
-<<<<<<< HEAD
-                                all_players: match.players.slice(0),
-                                players: [p]
-                            };
-                            //do basic aggregations, findandmodify the player to increment
-=======
                                 start_time: match.start_time,
                                 all_players: match.players.slice(0),
                                 players: [p]
                             };
                             //do basic aggregations: win/lose/games/heroes/teammates
->>>>>>> c9f3895c
                             player.cache.aggData.win += isRadiant(p) === match.radiant_win ? 1 : 0;
                             player.cache.aggData.lose += isRadiant(p) === match.radiant_win ? 0 : 1;
                             player.cache.aggData.games += 1;
                             aggHeroes(player.cache.aggData.heroes, match_copy);
                             aggTeammates(player.cache.aggData.teammates, match_copy);
-<<<<<<< HEAD
-                            //aggData: win/lose/games/heroes/teammates
-                            //add this match to the cache;
-                            player.cache.data.push(match);
-                            //keep 10 latest matches by id
-                            player.cache.data.sort(function(a,b){
-                                return a.match_id - b.match_id;
-                            })
-                            //remove the oldest match
-                            if (player.cache.data.length > 10) {
-                                player.cache.data.shift();
-                            }
-=======
->>>>>>> c9f3895c
                         }
                         else {
                             player = {};
@@ -99,11 +78,7 @@
                         }, function(err) {
                             cb(err);
                         });
-<<<<<<< HEAD
-                    })
-=======
                     });
->>>>>>> c9f3895c
                 },
                 //done with all 10 players
                 cb);
