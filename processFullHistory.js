--- conflicted
+++ resolved
@@ -10,11 +10,7 @@
 var config = require('./config');
 var api_keys = config.STEAM_API_KEY.split(",");
 var steam_hosts = config.STEAM_API_HOST.split(",");
-<<<<<<< HEAD
-var parallelism = Math.min(12*steam_hosts.length, api_keys.length);
-=======
-var parallelism = Math.min(15 * steam_hosts.length, api_keys.length);
->>>>>>> 6f2df257
+var parallelism = Math.min(12 * steam_hosts.length, api_keys.length);
 module.exports = function processFullHistory(job, cb) {
     var player = job.data.payload;
     //if test or only want 500 of any hero, use the short array
