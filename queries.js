var async = require('async');
var utility = require('./utility');
var convert64to32 = utility.convert64to32;
var queueReq = utility.queueReq;
var computePlayerMatchData = require('./compute').computePlayerMatchData;
var zlib = require('zlib');
var aggregator = require('./aggregator');
var reduceMatch = utility.reduceMatch;
var config = require('./config');
var constants = require('./constants');
var columnInfo = null;

function getSets(redis, cb) {
    async.parallel({
        /*
        "bots": function(cb) {
            redis.get("bots", function(err, bots) {
                bots = JSON.parse(bots || "[]");
                //sort list of bots descending, but full bots go to end (concentrates load)

                // bots.sort(function(a, b) {
                //     var threshold = 50;
                //     if (a.friends > threshold) {
                //         return 1;
                //     }
                //     if (b.friends > threshold) {
                //         return -1;
                //     }
                //     return (b.friends - a.friends);
                // });

                //sort ascending (distributes load)
                bots.sort(function(a, b) {
                    return a.friends - b.friends;
                });
                cb(err, bots);
            });
        },
        "ratingPlayers": function(cb) {
            redis.get("ratingPlayers", function(err, rps) {
                cb(err, JSON.parse(rps || "{}"));
            });
        },
        */
        "trackedPlayers": function(cb) {
            redis.get("trackedPlayers", function(err, tps) {
                cb(err, JSON.parse(tps || "{}"));
            });
        },
        "userPlayers": function(cb) {
            redis.get("userPlayers", function(err, ups) {
                cb(err, JSON.parse(ups || "{}"));
            });
        },
        "donators": function(cb) {
            redis.get("donators", function(err, ds) {
                cb(err, JSON.parse(ds || "{}"));
            });
        }
    }, function(err, results) {
        cb(err, results);
    });
}

function getColumnInfo(db, cb) {
    if (columnInfo) {
        return cb();
    }
    else {
        async.parallel({
            "matches": function(cb) {
                db('matches').columnInfo().asCallback(cb);
            },
            "player_matches": function(cb) {
                db('player_matches').columnInfo().asCallback(cb);
            },
            "players": function(cb) {
                db('players').columnInfo().asCallback(cb);
            },
            "player_ratings": function(cb) {
                db('player_ratings').columnInfo().asCallback(cb);
            }
        }, function(err, results) {
            columnInfo = results;
            cb(err);
        });
    }
}

function insertMatch(db, redis, queue, match, options, cb) {
    var players = match.players ? JSON.parse(JSON.stringify(match.players)) : undefined;
<<<<<<< HEAD
    delete match.players;
    //build match.group so after parse we can figure out the player ids for each slot (for caching update without db read)
    //do this at the end so it doesn't get deleted during match insertion step
    if (players && options.type === "api") {
        match.group = {};
        players.forEach(function(p, i) {
            match.group[p.player_slot] = {
                account_id: p.account_id,
                hero_id: p.hero_id,
                player_slot: p.player_slot
            };
        });
    }
=======
    //this will be undefined on api insertion, so we build it
    //this will be defined on parse insertion, so we use it
    //slot to id map so after parse we can figure out the player ids for each slot (for caching update without db read)
    var slot_to_id = match.slot_to_id ? JSON.parse(JSON.stringify(match.slot_to_id)) : buildSlotMap();
>>>>>>> 5ce47937
    //options specify api, parse, or skill
    //we want to insert into matches, then insert into player_matches for each entry in players
    //db.transaction(function(trx) {
    async.series([
        function(cb) {
            getColumnInfo(db, cb);
        },
        insertMatchTable,
        insertPlayerMatchesTable,
        ensurePlayers,
        updatePlayerCaches,
        clearMatchCache
        ], decideParse);

    function buildSlotMap() {
        var slot_to_id = {};
        if (players) {
            players.forEach(function(p, i) {
                slot_to_id[p.player_slot] = p.account_id;
            });
        }
        return slot_to_id;
    }

    function insertMatchTable(cb) {
        var row = match;
        for (var key in row) {
            if (!(key in columnInfo.matches)) {
                delete row[key];
                //console.error(key);
            }
        }
        //TODO use psql upsert when available
        //TODO this breaks transactions, transaction will refuse to complete if error occurred during insert
        //upsert on api, update only otherwise
        if (options.type === "api") {
            db('matches').insert(row).where({
                match_id: row.match_id
            }).asCallback(function(err) {
                if (err && err.detail.indexOf("already exists") !== -1) {
                    //try update
                    db('matches').update(row).where({
                        match_id: row.match_id
                    }).asCallback(cb);
                }
                else {
                    cb(err);
                }
            });
        }
        else {
            db('matches').update(row).where({
                match_id: row.match_id
            }).asCallback(cb);
        }
    }

    function insertPlayerMatchesTable(cb) {
        //we can skip this if we have no players (skill case)
        async.each(players || [], function(pm, cb) {
            var row = pm;
            for (var key in row) {
                if (!(key in columnInfo.player_matches)) {
                    delete row[key];
                    //console.error(key);
                }
            }
            row.match_id = match.match_id;
            //TODO upsert
            //upsert on api, update only otherwise
            if (options.type === "api") {
                db('player_matches').insert(row).where({
                    match_id: row.match_id,
                    player_slot: row.player_slot
                }).asCallback(function(err) {
                    if (err && err.detail.indexOf("already exists") !== -1) {
                        db('player_matches').update(row).where({
                            match_id: row.match_id,
                            player_slot: row.player_slot
                        }).asCallback(cb);
                    }
                    else {
                        cb(err);
                    }
                });
            }
            else {
                db('player_matches').update(row).where({
                    match_id: row.match_id,
                    player_slot: row.player_slot
                }).asCallback(cb);
            }
        }, cb);
    }
    /**
     * Inserts a placeholder player into db with just account ID for each player in this match
     **/
    function ensurePlayers(cb) {
        async.each(players || [], function(p, cb) {
            insertPlayer(db, {
                account_id: p.account_id
            }, cb);
        }, cb);
    }

    function updatePlayerCaches(cb) {
        if (!config.ENABLE_PLAYER_CACHE) {
            return cb();
        }
        if (slot_to_id) {
            players.forEach(function(p) {
                //add account id to each player so we know what caches to update
                p.account_id = slot_to_id[p.player_slot];
            });
        }
        async.each(players || options.players, function(player_match, cb) {
            //join player with match to form player_match
            for (var key in match) {
                player_match[key] = match[key];
            }
            if (player_match.account_id && player_match.account_id !== constants.anonymous_account_id) {
                redis.get(new Buffer("player:" + player_match.account_id), function(err, result) {
                    if (err) {
                        return cb(err);
                    }
                    //if player cache doesn't exist, skip
                    var cache = result ? JSON.parse(zlib.inflateSync(result)) : null;
                    if (cache) {
                        if (options.type !== "skill") {
                            var reInsert = player_match.match_id in cache.aggData.match_ids && options.type === "api";
                            var reParse = player_match.match_id in cache.aggData.parsed_match_ids && options.type === "parsed";
                            if (!reInsert && !reParse) {
                                computePlayerMatchData(player_match);
                                cache.aggData = aggregator([player_match], options.type, cache.aggData);
                            }
                        }
                        //reduce match to save cache space--we only need basic data per match for matches tab
                        player_match = reduceMatch(player_match);
                        var identifier = [player_match.match_id, player_match.player_slot].join(':');
                        var orig = cache.data[identifier];
                        if (!orig) {
                            cache.data[identifier] = player_match;
                        }
                        else {
                            //iterate instead of setting directly to avoid clobbering existing data
                            for (var key in player_match) {
                                orig[key] = player_match[key];
                            }
                        }
                        redis.ttl("player:" + player_match.account_id, function(err, ttl) {
                            if (err) {
                                return cb(err);
                            }
                            redis.setex(new Buffer("player:" + player_match.account_id), Number(ttl) > 0 ? Number(ttl) : 24 * 60 * 60 * config.UNTRACK_DAYS, zlib.deflateSync(JSON.stringify(cache)));
                        });
                    }
                    return cb();
                });
            }
            else {
                return cb();
            }
        }, cb);
    }

    function clearMatchCache(cb) {
        redis.del("match:" + match.match_id, cb);
    }

    function decideParse(err) {
        if (err) {
            //trx.rollback(err);
            return cb(err);
        }
        //trx.commit();
        if (match.parse_status !== 0) {
            //not parsing this match
            //this isn't a error, although we want to report that we refused to parse back to user if it was a request
            return cb();
        }
        else {
<<<<<<< HEAD
=======
            //put slot_to_id into match so we have it when parse job inserts
            match.slot_to_id = slot_to_id;
>>>>>>> 5ce47937
            //queue it and finish, callback with the queued parse job
            return queueReq(queue, "parse", match, options, function(err, job2) {
                cb(err, job2);
            });
        }
    }
    /*
    });
    .catch(function(err){
        console.error(err);
    });
    */
}

function insertPlayer(db, player, cb) {
    if (player.steamid) {
        //this is a login, compute the account_id from steamid
        player.account_id = Number(convert64to32(player.steamid));
    }
    if (!player.account_id || player.account_id === constants.anonymous_account_id) {
        return cb();
    }
    getColumnInfo(db, function(err) {
        if (err) {
            return cb(err);
        }
        var row = player;
        for (var key in row) {
            if (!(key in columnInfo.players)) {
                delete row[key];
                //console.error(key);
            }
        }
        //TODO upsert
        db('players').insert(row).asCallback(function(err) {
            if (err && err.detail.indexOf("already exists") !== -1) {
                db('players').update(row).where({
                    account_id: row.account_id
                }).asCallback(cb);
            }
            else {
                return cb();
            }
        });
    });
}

function insertPlayerRating(db, row, cb) {
    db('player_ratings').insert(row).asCallback(cb);
}
module.exports = {
    getSets: getSets,
    insertPlayer: insertPlayer,
    insertMatch: insertMatch,
    insertPlayerRating: insertPlayerRating
};<|MERGE_RESOLUTION|>--- conflicted
+++ resolved
@@ -89,11 +89,9 @@
 
 function insertMatch(db, redis, queue, match, options, cb) {
     var players = match.players ? JSON.parse(JSON.stringify(match.players)) : undefined;
-<<<<<<< HEAD
-    delete match.players;
     //build match.group so after parse we can figure out the player ids for each slot (for caching update without db read)
-    //do this at the end so it doesn't get deleted during match insertion step
-    if (players && options.type === "api") {
+    //TODO how to handle jobs currently in queue (no match.group?)
+    if (players && !match.group) {
         match.group = {};
         players.forEach(function(p, i) {
             match.group[p.player_slot] = {
@@ -103,12 +101,6 @@
             };
         });
     }
-=======
-    //this will be undefined on api insertion, so we build it
-    //this will be defined on parse insertion, so we use it
-    //slot to id map so after parse we can figure out the player ids for each slot (for caching update without db read)
-    var slot_to_id = match.slot_to_id ? JSON.parse(JSON.stringify(match.slot_to_id)) : buildSlotMap();
->>>>>>> 5ce47937
     //options specify api, parse, or skill
     //we want to insert into matches, then insert into player_matches for each entry in players
     //db.transaction(function(trx) {
@@ -122,16 +114,6 @@
         updatePlayerCaches,
         clearMatchCache
         ], decideParse);
-
-    function buildSlotMap() {
-        var slot_to_id = {};
-        if (players) {
-            players.forEach(function(p, i) {
-                slot_to_id[p.player_slot] = p.account_id;
-            });
-        }
-        return slot_to_id;
-    }
 
     function insertMatchTable(cb) {
         var row = match;
@@ -218,10 +200,10 @@
         if (!config.ENABLE_PLAYER_CACHE) {
             return cb();
         }
-        if (slot_to_id) {
+        if (match.group) {
             players.forEach(function(p) {
                 //add account id to each player so we know what caches to update
-                p.account_id = slot_to_id[p.player_slot];
+                p.account_id = match.group[p.player_slot].account_id;
             });
         }
         async.each(players || options.players, function(player_match, cb) {
@@ -290,11 +272,6 @@
             return cb();
         }
         else {
-<<<<<<< HEAD
-=======
-            //put slot_to_id into match so we have it when parse job inserts
-            match.slot_to_id = slot_to_id;
->>>>>>> 5ce47937
             //queue it and finish, callback with the queued parse job
             return queueReq(queue, "parse", match, options, function(err, job2) {
                 cb(err, job2);
