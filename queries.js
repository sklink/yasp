--- conflicted
+++ resolved
@@ -936,8 +936,6 @@
         });
     });
 }
-<<<<<<< HEAD
-=======
 
 /**
  * @param db - databse object
@@ -1007,7 +1005,6 @@
     );
 }
 
->>>>>>> 9e2be915
 module.exports = {
     getSets,
     insertPlayer,
