--- conflicted
+++ resolved
@@ -200,11 +200,7 @@
         if (!config.ENABLE_PLAYER_CACHE) {
             return cb();
         }
-<<<<<<< HEAD
-        if (match.group) {
-=======
-        if (slot_to_id && players) {
->>>>>>> 15f3c21c
+        if (match.group && players) {
             players.forEach(function(p) {
                 //add account id to each player so we know what caches to update
                 p.account_id = match.group[p.player_slot].account_id;
