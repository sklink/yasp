--- conflicted
+++ resolved
@@ -181,13 +181,8 @@
         }
         else if (data.response) {
             logger.info("summaries response");
-<<<<<<< HEAD
-            async.map(data.response.players, insertPlayer, function(err) {
+            async.mapSeries(data.response.players, insertPlayer, function(err) {
                 cb(err, job.data.payload);
-=======
-            async.mapSeries(data.response.players, insertPlayer, function(err) {
-                cb(err);
->>>>>>> 27561ff9
             });
         }
         else if (payload.match_id) {
