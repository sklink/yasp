--- conflicted
+++ resolved
@@ -43,11 +43,7 @@
 var renderMatch = compute.renderMatch;
 var computeMatchData = compute.computeMatchData;
 var computePlayerMatchData = compute.computePlayerMatchData;
-<<<<<<< HEAD
 pQueue.process(function(job, cb)
-=======
-queue.parse.process(function(job, cb)
->>>>>>> dabc4795
 {
     console.log("parse job: %s", job.jobId);
     var match = job.data.payload;
@@ -59,19 +55,11 @@
             match.url = "http://localhost:" + config.PARSER_PORT + "/redis/" + match.replay_blob_key;
             cb();
         } : function(cb)
-<<<<<<< HEAD
         {
             getReplayUrl(db, redis, match, cb);
         },
         "runParse": function(cb)
         {
-=======
-        {
-            getReplayUrl(db, redis, match, cb);
-        },
-        "runParse": function(cb)
-        {
->>>>>>> dabc4795
             try
             {
                 runParse(match, job, function(err, parsed_data)
@@ -92,15 +80,11 @@
             }
             catch (e)
             {
-<<<<<<< HEAD
-                throw e;
-=======
                 cb(e);
                 setTimeout(function()
                 {
                     throw e;
                 }, 1000);
->>>>>>> dabc4795
             }
         },
         "insertMatch": match.replay_blob_key ? function(cb)
@@ -119,11 +103,7 @@
         } : function(cb)
         {
             //fs.writeFileSync('output.json', JSON.stringify(match));
-<<<<<<< HEAD
             insertMatch(db, redis, match,
-=======
-            insertMatch(db, redis, queue, match,
->>>>>>> dabc4795
             {
                 type: "parsed"
             }, cb);
@@ -134,13 +114,6 @@
         {
             console.log(err);
             return cb(err);
-<<<<<<< HEAD
-        }
-        var hostname = os.hostname();
-        redis.zadd("parser:" + hostname, moment().format('X'), match.match_id);
-        redis.lpush("parse_delay", new Date() - (match.start_time + match.duration) * 1000);
-        redis.ltrim("parse_delay", 0, 10000);
-=======
         }
         var hostname = os.hostname();
         redis.zadd("parser:" + hostname, moment().format('X'), match.match_id);
@@ -149,7 +122,6 @@
             redis.lpush("parse_delay", new Date() - (match.start_time + match.duration) * 1000);
             redis.ltrim("parse_delay", 0, 10000);
         }
->>>>>>> dabc4795
         return cb(err, match.match_id);
     });
 });