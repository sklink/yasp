--- conflicted
+++ resolved
@@ -54,28 +54,6 @@
             match.url = "http://localhost:" + config.PARSER_PORT + "/redis/" + match.replay_blob_key;
             cb();
         } : function(cb)
-<<<<<<< HEAD
-        {
-            getReplayUrl(db, redis, match, cb);
-        },
-        "runParse": function(cb)
-        {
-            runParse(match, job, function(err, parsed_data)
-            {
-                if (err)
-                {
-                    return cb(err);
-                }
-                //extend match object with parsed data, keep existing data if key conflict
-                //match.players was deleted earlier during insertion of api data
-                for (var key in parsed_data)
-                {
-                    match[key] = match[key] || parsed_data[key];
-                }
-                match.parse_status = 2;
-                cb(err);
-            });
-=======
         {
             getReplayUrl(db, redis, match, cb);
         },
@@ -103,7 +81,6 @@
             {
                 throw e;
             }
->>>>>>> cb3e819e
         },
         "insertMatch": match.replay_blob_key ? function(cb)
         {
