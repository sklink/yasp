--- conflicted
+++ resolved
@@ -19,13 +19,7 @@
     if (err) {
         logger.info(err);
     }
-<<<<<<< HEAD
     jobs.process('parse', parseReplayFile);
-=======
-    jobs.process('parse', function(job, done) {
-        parseReplay(job, done);
-    });
->>>>>>> aa65d753
 });
 
 function parseReplayFile(job, cb) {
