--- conflicted
+++ resolved
@@ -544,14 +544,9 @@
         "purchase_ward_sentry":
         {
             type: "parsed",
-<<<<<<< HEAD
-            agg: function(key, m)
-            {
-                standardAgg(key, m.purchase ? (m.purchase.ward_sentry * 2 || 0) : undefined, m);
-=======
-            agg: function(key, m) {
+            agg: function(key, m)
+            {
                 standardAgg(key, m.purchase ? (m.purchase.ward_sentry || 0) : undefined, m);
->>>>>>> 3ead6d2f
             }
         },
         "purchase_gem":
