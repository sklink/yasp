var utility = require('./utility');
var async = require('async');
var db = require('./db');
var r = require('./redis');
var redis = r.client;
var constants = require("./constants.json");
var results = {};
var added = {};
var config = require('./config.js');
var api_keys = config.STEAM_API_KEY.split(",");
var steam_hosts = config.STEAM_API_HOST.split(",");
var parallelism = Math.min(6 * steam_hosts.length, api_keys.length);
var skills = [1, 2, 3];
var heroes = Object.keys(constants.heroes);
var permute = [];
for (var i = 0; i < heroes.length; i++) {
    for (var j = 0; j < skills.length; j++) {
        permute.push({
            skill: skills[j],
            hero_id: heroes[i]
        });
    }
}
scanSkill();

function scanSkill() {
    async.eachLimit(permute, parallelism, function(object, cb) {
        //use api_skill
        var start = null;
        getPageData(start, object, cb);
    }, function(err) {
        if (err) {
            console.log(err);
        }
        //start over
        scanSkill();
    });
}

function getPageData(start, options, cb) {
    var container = utility.generateJob("api_skill", {
        skill: options.skill,
        hero_id: options.hero_id,
        start_at_match_id: start
    });
    utility.getData(container.url, function(err, data) {
        if (err) {
            return cb(err);
        }
        if (!data || !data.result || !data.result.matches) {
            return getPageData(start, options, cb);
        }
        //data is in data.result.matches
        var matches = data.result.matches;
        async.each(matches, function(m, cb) {
            var match_id = m.match_id;
            if (!results[match_id]) {
                tryInsertSkill({
                    match_id: match_id,
                    skill: options.skill
                }, 0);
                //don't wait for callback, since it may need to be retried
            }
            cb();
        }, function(err) {
            console.log("matches to retry: %s, skill_added: %s", Object.keys(results).length, Object.keys(added).length);
            //repeat until results_remaining===0
            if (data.result.results_remaining === 0) {
                cb(err);
            }
            else {
                start = matches[matches.length - 1].match_id - 1;
                getPageData(start, options, cb);
            }
        });
    });
}

function tryInsertSkill(data, retries) {
    var match_id = data.match_id;
    var skill = data.skill;
<<<<<<< HEAD
    if (retries > 5) {
=======
    if (retries > 3) {
>>>>>>> 49179cf7
        delete results[match_id];
        return;
    }
    results[match_id] = 1;
    db.matches.update({
        match_id: match_id
    }, {
        $set: {
            skill: skill
        }
    }, function(err, num) {
        if (err) {
            return console.log(err);
        }
        //if num, we modified a match in db
        if (num) {
            //TODO since skill data is "added on" it's not saved in player caches
            //right now we store the skill data in redis so we can lookup skill data on-the-fly when viewing player profiles
            //cache skill data in redis
            added[match_id] = 1;
            redis.setex("skill:" + match_id, 60 * 60 * 24 * 7, skill);
        }
        else {
            //try again later
            return setTimeout(function() {
                return tryInsertSkill(data, retries + 1);
            }, 60 * 1000);
        }
    });
}<|MERGE_RESOLUTION|>--- conflicted
+++ resolved
@@ -79,11 +79,7 @@
 function tryInsertSkill(data, retries) {
     var match_id = data.match_id;
     var skill = data.skill;
-<<<<<<< HEAD
-    if (retries > 5) {
-=======
     if (retries > 3) {
->>>>>>> 49179cf7
         delete results[match_id];
         return;
     }
