--- conflicted
+++ resolved
@@ -67,19 +67,12 @@
         "tower_kills": 1,
         "neutral_kills": 1,
         "courier_kills": 1,
-<<<<<<< HEAD
-        "tps_purchased":1,
-=======
         "tps_purchased": 1,
->>>>>>> 503f4b21
         "observers_purchased": 1,
         "sentries_purchased": 1,
         "gems_purchased": 1,
         "rapiers_purchased": 1,
-<<<<<<< HEAD
-=======
         "pings": 1,
->>>>>>> 503f4b21
         "pick_order": 1,
         "throw": 1,
         "comeback": 1,
