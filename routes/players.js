var express = require('express');
var players = express.Router();
var async = require('async');
var constants = require('../constants.js');
var queries = require("../queries");
var getPlayerMatches = queries.getPlayerMatches;
var getPlayer = queries.getPlayer;
var utility = require('../utility');
var generatePositionData = utility.generatePositionData;
var config = require('../config');
var preprocessQuery = utility.preprocessQuery;
var querystring = require('querystring');
var moment = require('moment');
var util = require('util');
var playerCache = require('../playerCache');
var readCache = playerCache.readCache;
var writeCache = playerCache.writeCache;
var subkeys = {
    "kills": 1,
    "deaths": 1,
    "assists": 1,
    "kda": 1,
    "gold_per_min": 1,
    "xp_per_min": 1,
    "last_hits": 1,
    "denies": 1,
    "lane_efficiency_pct": 1,
    "duration": 1,
    "first_blood_time": 1,
    "level": 1,
    "hero_damage": 1,
    "tower_damage": 1,
    "hero_healing": 1,
    "stuns": 1,
    "tower_kills": 1,
    "neutral_kills": 1,
    "courier_kills": 1,
    "purchase_tpscroll": 1,
    "purchase_ward_observer": 1,
    "purchase_ward_sentry": 1,
    "purchase_gem": 1,
    "purchase_rapier": 1,
    "pings": 1,
    "throw": 1,
    "comeback": 1,
    "stomp": 1,
    "loss": 1,
    "actions_per_min": 1
};
//optimize by only projecting certain columns based on tab  set query.project based on info
var basic = ['player_matches.match_id', 'hero_id', 'start_time', 'duration', 'kills', 'deaths', 'assists', 'player_slot', 'account_id', 'game_mode', 'lobby_type', 'match_skill.skill', 'parse_status', 'radiant_win', 'leaver_status', 'version', 'cluster'];
var advanced = ['last_hits', 'denies', 'gold_per_min', 'xp_per_min', 'gold_t', 'first_blood_time', 'level', 'hero_damage', 'tower_damage', 'hero_healing', 'stuns', 'killed', 'pings', 'radiant_gold_adv', 'actions'];
var others = ['pgroup', 'kill_streaks', 'multi_kills', 'obs', 'sen', 'purchase_log', 'item_uses', 'hero_hits', 'ability_uses', 'chat'];
var filter = ['purchase', 'lane_pos'];
var everything = basic.concat(advanced).concat(others).concat(filter);
var projections = {
    index: basic,
    matches: basic,
    heroes: basic.concat('pgroup'),
    peers: basic.concat('pgroup'),
    activity: basic,
    histograms: basic.concat(advanced).concat(['purchase']),
    records: basic.concat(advanced).concat(['purchase']),
    counts: basic.concat(advanced),
    trends: basic.concat(advanced).concat(['purchase']),
    sprees: basic.concat(['kill_streaks', 'multi_kills']),
    wardmap: basic.concat(['obs', 'sen']),
    items: basic.concat(['purchase', 'purchase_log', 'item_uses']),
    skills: basic.concat(['hero_hits', 'ability_uses']),
    wordcloud: basic.concat('chat'),
    rating: basic
};
var sigModes = [];
for (var key in constants.game_mode)
{
    if (constants.game_mode[key].balanced)
    {
        sigModes.push(Number(key));
    }
}
var sigLobbies = [];
for (var key in constants.lobby_type)
{
    if (constants.lobby_type[key].balanced)
    {
        sigLobbies.push(Number(key));
    }
}
var significant = util.format("game_mode in (%s) and lobby_type in (%s) and radiant_win is not null and duration > 300", sigModes.join(","), sigLobbies.join(","));
var playerPages = constants.player_pages;
var fs = require('fs');
var notables = fs.readFileSync('./sql/notables.sql', 'utf8');
module.exports = function(db, redis)
{
    players.get('/', function(req, res, cb)
    {
        db.raw(notables).asCallback(function(err, result)
        {
            if (err)
            {
                return cb(err);
            }
<<<<<<< HEAD
            utility.getLeaderboard(db, redis, 'solo_competitive_rank', 1000, function(err, result2)
            {
=======
            redis.get('leaderboard', function(err, result2){
>>>>>>> a41994e1
                if (err)
                {
                    return cb(err);
                }
                result2 = result2 ? JSON.parse(result2) : result2;
                res.render('players',
                {
                    notables: result.rows,
                    leaderboard: result2
                });
            });
        });
    });
    players.get('/:account_id/:info?/:subkey?', function(req, res, next)
    {
        console.time("player " + req.params.account_id);
        var info = playerPages[req.params.info] ? req.params.info : "index";
        var account_id = req.params.account_id;
        var compare_data;
        if (isNaN(Number(account_id)))
        {
            return next("non-numeric account_id");
        }
        if (Number(account_id) === constants.anonymous_account_id)
        {
            return next("cannot generate profile for anonymous account_id");
        }
        async.parallel(
        {
            "player": function(cb)
            {
                fillPlayerData(account_id,
                {
                    info: info,
                    queryObj:
                    {
                        select: req.query
                    },
                    sql: req.query.sql
                }, cb);
            },
            "sets": function(cb)
            {
                queries.getSets(redis, cb);
            },
            "ratings": function(cb)
            {
                queries.getPlayerRatings(db, account_id, cb);
            },
            "rankings": function(cb)
            {
                if (info === "rankings")
                {
                    async.map(Object.keys(constants.heroes), function(hero_id, cb)
                    {
                        redis.zcard('hero_rankings:' + hero_id, function(err, card)
                        {
                            if (err)
                            {
                                return cb(err);
                            }
                            redis.zrank('hero_rankings:' + hero_id, account_id, function(err, rank)
                            {
                                cb(err,
                                {
                                    hero_id: hero_id,
                                    rank: rank,
                                    card: card
                                });
                            });
                        });
                    }, cb);
                }
                else
                {
                    return cb();
                }
            }
        }, function(err, result)
        {
            if (err)
            {
                return next(err);
            }
            var player = result.player;
            var ratings = result.ratings || [];
            player.soloRating = ratings[0] ? ratings[ratings.length - 1].solo_competitive_rank : null;
            player.partyRating = ratings[0] ? ratings[ratings.length - 1].competitive_rank : null;
            player.ratings = ratings;
            player.rankings = result.rankings;
            delete req.query.account_id;
            console.timeEnd("player " + req.params.account_id);
            if (req.query.json)
            {
                return res.json(result.player);
            }
            res.render("player/player_" + info,
            {
                q: req.query,
                querystring: Object.keys(req.query).length ? "?" + querystring.stringify(req.query) : "",
                route: info,
                tabs: playerPages,
                player: player,
                trackedPlayers: result.sets.trackedPlayers,
                histograms: subkeys,
                subkey: req.params.subkey || "kills",
                times:
                {
                    "duration": 1,
                    "first_blood_time": 1
                },
                compare_data: compare_data,
                compare: info === "compare",
                title: (player.personaname || player.account_id) + " - YASP"
            });
        });
    });
    //return router
    return players;

    function generateTeammateArrayFromHash(input, player, cb)
    {
        if (!input)
        {
            return cb();
        }
        console.time('teammate list');
        var teammates_arr = [];
        var teammates = input;
        for (var id in teammates)
        {
            var tm = teammates[id];
            id = Number(id);
            //don't include if anonymous, self or if few games together
            if (id !== Number(player.account_id) && id !== constants.anonymous_account_id && (tm.games >= 5))
            {
                teammates_arr.push(tm);
            }
        }
        teammates_arr.sort(function(a, b)
        {
            return b.games - a.games;
        });
        //limit to 200 max players
        teammates_arr = teammates_arr.slice(0, 200);
        async.each(teammates_arr, function(t, cb)
        {
            db.first().from('players').where(
            {
                account_id: t.account_id
            }).asCallback(function(err, row)
            {
                if (err || !row)
                {
                    return cb(err);
                }
                t.personaname = row.personaname;
                t.last_login = row.last_login;
                t.avatar = row.avatar;
                cb(err);
            });
        }, function(err)
        {
            console.timeEnd('teammate list');
            cb(err, teammates_arr);
        });
    }

    function validateCache(account_id, cache, cb)
    {
        if (!cache)
        {
            return cb();
        }
        if (!isNaN(account_id))
        {
            console.time("validate");
            db('player_matches').count().where(
            {
                account_id: Number(account_id)
            }).asCallback(function(err, count)
            {
                if (err)
                {
                    return cb(err);
                }
                count = Number(count[0].count);
                console.timeEnd("validate");
                //console.log(cache);
                //console.log(Object.keys(cache.aggData.matches).length, count);
                var cacheValid = cache && cache.aggData && cache.aggData.matches && Object.keys(cache.aggData.matches).length && Object.keys(cache.aggData.matches).length === count;
                return cb(err, cacheValid);
            });
        }
        else
        {
            //non-integer account_id (all/professional), skip validation (always valid)
            cb(null, true);
        }
    }

    function fillSkill(matches, options, cb)
    {
        //fill in skill data from table (only necessary if reading from cache since adding skill data doesn't update cache)
        console.time('fillskill');
        //get skill data for matches within cache expiry (might not have skill data)
        var recents = matches.filter(function(m)
        {
            return moment().diff(moment.unix(m.start_time), 'days') <= config.UNTRACK_DAYS;
        });
        var skillMap = {};
        db.select(['match_id', 'skill']).from('match_skill').whereIn('match_id', recents.map(function(m)
        {
            return m.match_id;
        })).asCallback(function(err, rows)
        {
            if (err)
            {
                return cb(err);
            }
            console.log("fillskill recents: %s, results: %s", recents.length, rows.length);
            rows.forEach(function(match)
            {
                skillMap[match.match_id] = match.skill;
            });
            matches.forEach(function(m)
            {
                m.skill = m.skill || skillMap[m.match_id];
            });
            console.timeEnd('fillskill');
            return cb(err);
        });
    }

    function doSqlAgg(player, query, cb)
    {
        //TODO fully sql aggs
        //disable or fix special filters: with/against/included, purchased_item, lane_role, patch, region, faction, win
        //make histograms/records/trends work
        //add significance check to all queries
        //get 20k matches if info is matches, else 20
        console.log(query);
        async.parallel(
        {
            matches: function(cb)
            {
                console.time('t');
                db.select(basic).select(db.raw('(player_slot < 64) = radiant_win as player_win')).from('player_matches').join('matches', 'matches.match_id', 'player_matches.match_id').leftJoin('match_skill', 'player_matches.match_id', "match_skill.match_id").where(query).orderBy('match_id', 'desc').limit(20).asCallback(function(err, matches)
                {
                    if (err)
                    {
                        return cb(err);
                    }
                    console.timeEnd('t');
                    cb(err, matches);
                });
            },
            heroes: function(cb)
            {
                db('player_matches').select(db.raw("hero_id, max(start_time) as last_played, count(*) as games, sum(case when radiant_win = (player_slot < 64) then 1 else 0 end) as win")).join(db.raw("matches on matches.match_id = player_matches.match_id")).whereRaw(significant).where(query).groupBy("hero_id").orderBy("games", "desc").asCallback(cb);
            },
            counts: function(cb)
            {
                db('player_matches').select(db.raw("sum(case when radiant_win = (player_slot < 64) then 1 else 0 end) as win, sum(case when radiant_win = (player_slot < 64) then 0 else 1 end) as lose, sum(case when leaver_status > 1 then 1 else 0 end) as abandon_count, count(*) as match_count, sum(case when version > 0 then 1 else 0 end) as parsed_match_count")).join(db.raw("matches on player_matches.match_id = matches.match_id")).whereRaw(significant).where(query).asCallback(cb);
            },
            //players_with: function(cb)
            //{
            //    //db.raw("select js2.value as account_id, count(*) as games from player_matches join matches on matches.match_id = player_matches.match_id, json_each(pgroup) AS js, json_each_text(value) js2 where account_id = ? and js2.key = 'account_id' group by js2.value order by games desc", [account_id]).asCallback(cb);
            //    var inner2 = "select player_matches.match_id, start_time, (player_slot < 64 = radiant_win) as player_win, (player_slot < 64) as player_radiant from player_matches join matches on matches.match_id = player_matches.match_id where player_matches.account_id = ?";
            //    var inner = "select player_matches.account_id, max(start_time) as last_played, count(*) as with_games, sum(case when player_win then 1 else 0 end) as with_win from player_matches join (" + inner2 + ") pm on pm.match_id = player_matches.match_id where (player_slot < 64) = player_radiant group by player_matches.account_id order by with_games desc limit 100";
            //    db.raw("select * from (" + inner + ") res left join players on players.account_id = res.account_id", [account_id]).asCallback(cb);
            //},
            //players_against: function(cb)
            //{
            //    var inner2 = "SELECT player_matches.match_id, start_time, (player_slot < 64 = radiant_win) AS player_win, (player_slot < 64) AS player_radiant FROM   player_matches JOIN   matches ON     matches.match_id = player_matches.match_id WHERE  player_matches.account_id = ?";
            //    var inner = "SELECT player_matches.account_id, Max(start_time) AS last_played, Count(*) AS against_games,  Sum( CASE WHEN player_win THEN 1 ELSE 0  END) AS against_win from player_matches join (" + inner2 + ") pm on pm.match_id = player_matches.match_id where (player_slot < 64) != player_radiant group by player_matches.account_id order by against_games desc limit 100";
            //    db.raw("SELECT * FROM (" + inner + ") res left join players on players.account_id = res.account_id", [account_id]).asCallback(cb);
            //},
            //heroes_with: function(cb)
            //{
            //    db.raw("select hero_id, count(*) as with_games, max(start_time) as last_played, sum(case when player_win then 1 else 0 end) as with_win from player_matches join (select player_matches.match_id, start_time, (player_slot < 64 = radiant_win) as player_win, (player_slot < 64) as player_radiant from player_matches join matches on matches.match_id = player_matches.match_id where account_id = ?) pm on pm.match_id = player_matches.match_id where (player_slot < 64) = player_radiant group by hero_id order by with_games desc", [account_id]).asCallback(cb);
            //},
            //heroes_against: function(cb)
            //{
            //    db.raw("select hero_id, count(*) as against_games, max(start_time) as last_played, sum(case when player_win then 1 else 0 end) as against_win from player_matches join (select player_matches.match_id, start_time, (player_slot < 64 = radiant_win) as player_win, (player_slot < 64) as player_radiant from player_matches join matches on matches.match_id = player_matches.match_id where account_id = ?) pm on pm.match_id = player_matches.match_id where (player_slot < 64) != player_radiant group by hero_id order by against_games desc", [account_id]).asCallback(cb);
            //},
        }, function(err, result)
        {
            if (err)
            {
                return cb(err);
            }
            player.aggData = {
                matches: result.matches
            };
            player.match_count = result.counts[0].match_count;
            player.parsed_match_count = result.counts[0].parsed_match_count;
            player.abandon_count = result.counts[0].abandon_count;
            player.win = result.counts[0].win;
            player.lose = result.counts[0].lose;
            player.heroes_list = result.heroes;
            //player.heroes_with = result.heroes_with.rows;
            //player.heroes_against = result.heroes_against.rows;
            //player.players_with = result.players_with.rows;
            //player.players_against = result.players_against.rows;
            cb(err, player);
        });
    }

    function fillPlayerData(account_id, options, cb)
    {
        //options.info, the tab the player is on
        //options.queryObj, the query object to use
        //options.sql, use sql aggregation
        //options.cache, using cache
        var orig_account_id = account_id;
        account_id = Number(account_id);
        //select player_matches with this account_id
        options.queryObj.select.account_id = account_id;
        options.queryObj = preprocessQuery(options.queryObj, constants);
        var filter_exists = options.queryObj.filter_count > 1;
        //try to find player in db
        getPlayer(db, account_id, function(err, player)
        {
            if (err)
            {
                return cb(err);
            }
            player = player ||
            {
                account_id: account_id,
                personaname: account_id
            };
            if (options.sql)
            {
                doSqlAgg(player, options.queryObj.db_select, cb);
            }
            else
            {
                if (filter_exists && !config.CASSANDRA_PLAYER_CACHE)
                {
                    console.log("filter exists");
                    return cacheMiss();
                }
                readCache(orig_account_id, options.queryObj, function(err, cache)
                {
                    if (err)
                    {
                        return cb(err);
                    }
                    //check count of matches in db to validate cache
                    validateCache(account_id, cache, function(err, valid)
                    {
                        if (err)
                        {
                            return cb(err);
                        }
                        if (!valid)
                        {
                            return cacheMiss();
                        }
                        else
                        {
                            console.log("player cache hit %s", player.account_id);
                            options.cache = true;
                            processResults(err, cache);
                        }
                    });
                });
            }

            function cacheMiss()
            {
                console.log("player cache miss %s", player.account_id);
                //we need to project everything to build a new cache, otherwise optimize and do a subset
                options.queryObj.project = config.ENABLE_PLAYER_CACHE ? everything : projections[options.info];
                options.queryObj.project = options.queryObj.project.concat(filter_exists ? filter : []);
                console.time('getting player_matches');
                getPlayerMatches(db, options.queryObj, function(err, results)
                {
                    console.timeEnd('getting player_matches');
                    if (err)
                    {
                        return cb(err);
                    }
                    //save the cache
                    if (!filter_exists && player.account_id !== constants.anonymous_account_id)
                    {
                        writeCache(player.account_id, results, function(err)
                        {
                            processResults(err, results);
                        });
                    }
                    else
                    {
                        processResults(err, results);
                    }
                });
            }

            function processResults(err, cache)
            {
                if (err)
                {
                    return cb(err);
                }
                player.aggData = cache.aggData;
                var aggData = player.aggData;
                async.parallel(
                {
                    unpack: function(cb)
                    {
                        if (options.info === "index" || options.info === "matches")
                        {
                            var matches = aggData.matches;
                            //unpack hash into array
                            var arr = [];
                            for (var key in matches)
                            {
                                arr.push(matches[key]);
                            }
                            aggData.matches = arr;
                            //sort matches by descending match id for display
                            aggData.matches.sort(function(a, b)
                            {
                                return Number(b.match_id) - Number(a.match_id);
                            });
                            if (options.cache)
                            {
                                fillSkill(aggData.matches, options, cb);
                            }
                            else
                            {
                                cb();
                            }
                        }
                        else
                        {
                            cb();
                        }
                    },
                    others: function(cb)
                    {
                        if (options.info === "index" || options.info === "heroes")
                        {
                            //convert heroes hash to array and sort
                            if (aggData.heroes)
                            {
                                var heroes_arr = [];
                                var heroes = aggData.heroes;
                                for (var id in heroes)
                                {
                                    var h = heroes[id];
                                    heroes_arr.push(h);
                                }
                                heroes_arr.sort(function(a, b)
                                {
                                    return b.games - a.games;
                                });
                                player.heroes_list = heroes_arr;
                            }
                        }
                        if (aggData.obs && options.info === "wardmap")
                        {
                            //generally position data function is used to generate heatmap data for each player in a natch
                            //we use it here to generate a single heatmap for aggregated counts
                            player.obs = aggData.obs.counts;
                            player.sen = aggData.sen.counts;
                            var d = {
                                "obs": true,
                                "sen": true
                            };
                            generatePositionData(d, player);
                            player.posData = [d];
                        }
                        cb();
                    },
                    //the array of teammates under the filter condition
                    teammate_list: function(cb)
                    {
                        if (options.info === "peers")
                        {
                            generateTeammateArrayFromHash(aggData.teammates, player, function(err, result)
                            {
                                player.teammate_list = result;
                                return cb(err);
                            });
                        }
                        else
                        {
                            return cb();
                        }
                    }
                }, function(err)
                {
                    player.match_count = player.aggData.match_id.n;
                    player.parsed_match_count = player.aggData.version.n;
                    player.abandon_count = player.aggData.abandons.sum;
                    player.win = player.aggData.win.sum;
                    player.lose = player.aggData.lose.sum;
                    cb(err, player);
                });
            }
        });
    }
};<|MERGE_RESOLUTION|>--- conflicted
+++ resolved
@@ -100,12 +100,8 @@
             {
                 return cb(err);
             }
-<<<<<<< HEAD
             utility.getLeaderboard(db, redis, 'solo_competitive_rank', 1000, function(err, result2)
             {
-=======
-            redis.get('leaderboard', function(err, result2){
->>>>>>> a41994e1
                 if (err)
                 {
                     return cb(err);
