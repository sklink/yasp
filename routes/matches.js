var express = require('express');
var matches = express.Router();
var queries = require('../queries');
var config = require('../config');
var compute = require('../compute');
var computeMatchData = compute.computeMatchData;
var renderMatch = compute.renderMatch;
var redis = require('../redis').client;
var db = require('../db');
var matchPages = {
    index: {
        name: "Overview"
    },
    performances: {
        name: "Performances"
    },
    purchases: {
        name: "Purchases"
    },
    farm: {
        name: "Farm"
    },
    combat: {
        name: "Combat"
    },
    graphs: {
        name: "Graphs"
    },
    positions: {
        name: "Positions"
    },
    objectives: {
        name: "Objectives"
    },
    teamfights: {
        name: "Teamfights"
    },
    actions: {
        name: "Actions"
    },
    chat: {
        name: "Chat"
    }
};
matches.get('/:match_id/:info?', function(req, res, next) {
    console.time("match page");
    prepareMatch(req.params.match_id, function(err, match) {
        if (err) {
            return next(err);
        }
        console.timeEnd("match page");
        var info = matchPages[req.params.info] ? req.params.info : "index";
        if (req.query.json) {
            return res.json(match);
        }
        res.render("match/match_" + info, {
            route: info,
            match: match,
            tabs: matchPages,
            display_types: {
                "DOTA_UNIT_ORDER_MOVE_TO_POSITION": "Move (P)",
                "DOTA_UNIT_ORDER_MOVE_TO_TARGET": "Move (T)",
                "DOTA_UNIT_ORDER_ATTACK_MOVE": "Attack (M)",
                "DOTA_UNIT_ORDER_ATTACK_TARGET": "Attack (T)",
                "DOTA_UNIT_ORDER_CAST_POSITION": "Cast (P)",
                "DOTA_UNIT_ORDER_CAST_TARGET": "Cast (T)",
                //"DOTA_UNIT_ORDER_CAST_TARGET_TREE"
                //"DOTA_UNIT_ORDER_CAST_NO_TARGET"
                //"DOTA_UNIT_ORDER_CAST_TOGGLE"
                "DOTA_UNIT_ORDER_HOLD_POSITION": "Hold",
                //"DOTA_UNIT_ORDER_TRAIN_ABILITY",
                "DOTA_UNIT_ORDER_DROP_ITEM": "Drop",
                "DOTA_UNIT_ORDER_GIVE_ITEM": "Give",
                "DOTA_UNIT_ORDER_PICKUP_ITEM": "Pickup",
                //"DOTA_UNIT_ORDER_PICKUP_RUNE"
                //"DOTA_UNIT_ORDER_PURCHASE_ITEM"
                //"DOTA_UNIT_ORDER_SELL_ITEM"
                //"DOTA_UNIT_ORDER_DISASSEMBLE_ITEM"
                //"DOTA_UNIT_ORDER_MOVE_ITEM"
                //"DOTA_UNIT_ORDER_CAST_TOGGLE_AUTO"
                //"DOTA_UNIT_ORDER_STOP"
                "DOTA_UNIT_ORDER_TAUNT": "Taunt",
                //"DOTA_UNIT_ORDER_BUYBACK",
                "DOTA_UNIT_ORDER_GLYPH": "Glyph",
                //"DOTA_UNIT_ORDER_EJECT_ITEM_FROM_STASH"
                //"DOTA_UNIT_ORDER_CAST_RUNE"
                "DOTA_UNIT_ORDER_PING_ABILITY": "Pings (Ability)"
<<<<<<< HEAD
                    //"DOTA_UNIT_ORDER_MOVE_TO_DIRECTION"
=======
                //"DOTA_UNIT_ORDER_MOVE_TO_DIRECTION"
>>>>>>> a6850366
            },
            title: "Match " + match.match_id + " - YASP"
        });
    });
});

function prepareMatch(match_id, cb) {
    var key = "match:" + match_id;
    redis.get(key, function(err, reply) {
        if (!err && reply) {
            console.log("Cache hit for match " + match_id);
            try {
                var match = JSON.parse(reply);
                return cb(err, match);
            }
            catch (e) {
                return cb(e);
            }
        }
        else {
            console.log("Cache miss for match " + match_id);
            db.matches.findOne({
                match_id: Number(match_id)
            }, function(err, match) {
                if (err || !match) {
                    return cb("match not found");
                }
                else {
                    queries.fillPlayerNames(match.players, function(err) {
                        if (err) {
                            return cb(err);
                        }
                        computeMatchData(match);
                        renderMatch(match);
                        //Add to cache if match is parsed
                        if (match.parsed_data && match.parsed_data.version && config.NODE_ENV !== "development") {
                            redis.setex(key, 3600, JSON.stringify(match));
                        }
                        return cb(err, match);
                    });
                }
            });
        }
    });
}
module.exports = matches;<|MERGE_RESOLUTION|>--- conflicted
+++ resolved
@@ -85,11 +85,7 @@
                 //"DOTA_UNIT_ORDER_EJECT_ITEM_FROM_STASH"
                 //"DOTA_UNIT_ORDER_CAST_RUNE"
                 "DOTA_UNIT_ORDER_PING_ABILITY": "Pings (Ability)"
-<<<<<<< HEAD
-                    //"DOTA_UNIT_ORDER_MOVE_TO_DIRECTION"
-=======
                 //"DOTA_UNIT_ORDER_MOVE_TO_DIRECTION"
->>>>>>> a6850366
             },
             title: "Match " + match.match_id + " - YASP"
         });
