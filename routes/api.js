var express = require('express');
var async = require('async');
var api = express.Router();
var constants = require('../constants');
var config = require('../config');
var request = require('request');
var rc_secret = config.RECAPTCHA_SECRET_KEY;
var multer = require('multer')(
{
    inMemory: true,
    fileSize: 100 * 1024 * 1024, // no larger than 100mb
});
const queue = require('../store/queue');
const rQueue = queue.getQueue('request');
const queries = require('../store/queries');
const buildMatch = require('../store/buildMatch');
const buildStatus = require('../store/buildStatus');
const queryRaw = require('../store/queryRaw');
var player_fields = constants.player_fields;
var subkeys = player_fields.subkeys;
var countCats = player_fields.countCats;
const utility = require('../util/utility');
const sqlqueries = require('../util/sqlqueries');
const crypto = require('crypto');
const util = require('util');
const bodyParser = require('body-parser');
module.exports = function (db, redis, cassandra)
{
    api.use(function (req, res, cb)
    {
        res.header('Access-Control-Allow-Origin', req.headers.origin || '*');
        res.header('Access-Control-Allow-Headers', 'origin, content-type, accept');
        res.header('Access-Control-Allow-Credentials', 'true');
        cb();
    });
    api.get('/constants', function (req, res, cb)
    {
        res.header('Cache-Control', 'max-age=604800, public');
        res.json(constants);
    });
    api.get('/metadata', function (req, res, cb)
    {
        async.parallel(
        {
            banner: function (cb)
            {
                redis.get("banner", cb);
            },
            cheese: function (cb)
            {
                redis.get("cheese_goal", function (err, result)
                {
                    return cb(err,
                    {
                        cheese: result,
                        goal: config.GOAL
                    });
                });
            },
            user: function (cb)
            {
                cb(null, req.user);
            },
        }, function (err, result)
        {
            if (err)
            {
                return cb(err);
            }
            res.json(result);
        });
    });
    api.get('/items', function (req, res)
    {
        res.json(constants.items[req.query.name]);
    });
    api.get('/abilities', function (req, res)
    {
        res.json(constants.abilities[req.query.name]);
    });
    api.get('/matches/:match_id/:info?', function (req, res, cb)
    {
        buildMatch(
        {
            db: db,
            redis: redis,
            cassandra: cassandra,
            match_id: req.params.match_id
        }, function (err, match)
        {
            if (err)
            {
                return cb(err);
            }
            if (!match)
            {
                return cb();
            }
            res.json(match);
        });
    });
    //basic player data
    api.get('/players/:account_id', function (req, res, cb)
    {
        var account_id = Number(req.params.account_id);
        async.parallel(
        {
            profile: function (cb)
            {
                queries.getPlayer(db, account_id, cb);
            },
            solo_competitive_rank: function (cb)
            {
                redis.zscore('solo_competitive_rank', account_id, cb);
            },
            competitive_rank: function (cb)
            {
                redis.zscore('competitive_rank', account_id, cb);
            },
            mmr_estimate: function (cb)
            {
                queries.mmrEstimate(db, redis, account_id, cb);
            },
        }, function (err, result)
        {
            if (err)
            {
                return cb(err);
            }
            res.json(result);
        });
    });
    api.use('/players/:account_id/:info?', function (req, res, cb)
    {
        if (Number.isNaN(req.params.account_id))
        {
            return cb("non-numeric account_id");
        }
        if (req.params.info !== "matches")
        {
            req.query.significant = [1];
        }
        var queryObj = {
            project: ['match_id'].concat(req.query.project || []),
            filter: req.query ||
            {},
            limit: Number(req.query.limit),
            offset: Number(req.query.offset),
        };
        var filterDeps = {
            win: ['player_slot', 'radiant_win'],
            patch: ['patch'],
            game_mode: ['game_mode'],
            lobby_type: ['lobby_type'],
            region: ['region'],
            date: ['start_time'],
            lane_role: ['lane_role'],
            hero_id: ['hero_id'],
            is_radiant: ['player_slot'],
            included_account_id: ['heroes'],
            excluded_account_id: ['heroes'],
            with_hero_id: ['player_slot', 'heroes'],
            against_hero_id: ['player_slot', 'heroes'],
            significant: ['duration', 'game_mode', 'lobby_type', 'radiant_win'],
        };
        for (var key in req.query)
        {
            //numberify and arrayify everything in query
            req.query[key] = [].concat(req.query[key]).map(function (e)
            {
                return isNaN(Number(e)) ? e : Number(e);
            });
            //tack onto req.query.project required projections due to filters
            queryObj.project = queryObj.project.concat(filterDeps[key] || []);
        }
        req.queryObj = queryObj;
        cb();
    });
    api.get('/players/:account_id/wordcloud', function (req, res, cb)
    {
        var result = {
            my_word_counts:
            {},
            all_word_counts:
            {},
        };
        req.queryObj.project = req.queryObj.project.concat(Object.keys(result));
        queries.getPlayerMatches(req.params.account_id, req.queryObj, function (err, cache)
        {
            if (err)
            {
                return cb(err);
            }
            cache.forEach(function (m)
            {
                for (var key in result)
                {
                    utility.mergeObjects(result[key], m[key]);
                }
            });
            res.json(result);
        });
    });
    api.get('/players/:account_id/wardmap', function (req, res, cb)
    {
        var result = {
            obs:
            {},
            sen:
            {},
        };
        req.queryObj.project = req.queryObj.project.concat(Object.keys(result));
        queries.getPlayerMatches(req.params.account_id, req.queryObj, function (err, cache)
        {
            if (err)
            {
                return cb(err);
            }
            cache.forEach(function (m)
            {
                for (var key in result)
                {
                    utility.mergeObjects(result[key], m[key]);
                }
            });
            //generally position data function is used to generate heatmap data for each player in a natch
            //we use it here to generate a single heatmap for aggregated counts
            var d = {
                "obs": true,
                "sen": true
            };
            utility.generatePositionData(d, result);
            res.json(d);
        });
    });
    api.get('/players/:account_id/wl', function (req, res, cb)
    {
        var result = {
            win: 0,
            lose: 0,
        };
        req.queryObj.project = req.queryObj.project.concat('player_slot', 'radiant_win');
        queries.getPlayerMatches(req.params.account_id, req.queryObj, function (err, cache)
        {
            if (err)
            {
                return cb(err);
            }
            cache.forEach(function (m)
            {
                if (utility.isRadiant(m) == m.radiant_win)
                {
                    result.win += 1;
                }
                else
                {
                    result.lose += 1;
                }
            });
            res.json(result);
        });
    });
    api.get('/players/:account_id/records', function (req, res, cb)
    {
        var result = {};
        req.queryObj.project = req.queryObj.project.concat(Object.keys(subkeys)).concat('hero_id', 'start_time');
        queries.getPlayerMatches(req.params.account_id, req.queryObj, function (err, cache)
        {
            if (err)
            {
                return cb(err);
            }
            cache.forEach(function (m)
            {
                for (var key in subkeys)
                {
                    if (!result[key] || m[key] > result[key][key])
                    {
                        result[key] = m;
                    }
                }
            });
            res.json(result);
        });
    });
    api.get('/players/:account_id/counts', function (req, res, cb)
    {
        var result = {};
        for (var key in countCats)
        {
            result[key] = {};
        }
        req.queryObj.project = req.queryObj.project.concat(Object.keys(countCats));
        queries.getPlayerMatches(req.params.account_id, req.queryObj, function (err, cache)
        {
            if (err)
            {
                return cb(err);
            }
            cache.forEach(function (m)
            {
                for (var key in countCats)
                {
                    result[key][~~m[key]] = result[key][~~m[key]] ? result[key][~~m[key]] + 1 : 1;
                }
            });
            res.json(result);
        });
    });
    api.get('/players/:account_id/heroes', function (req, res, cb)
    {
        var heroes = {};
        //prefill heroes with every hero
        for (var hero_id in constants.heroes)
        {
            var hero = {
                hero_id: hero_id,
                last_played: 0,
                games: 0,
                win: 0,
                with_games: 0,
                with_win: 0,
                against_games: 0,
                against_win: 0
            };
            heroes[hero_id] = hero;
        }
        req.queryObj.project = req.queryObj.project.concat('heroes', 'account_id', 'start_time', 'player_slot', 'radiant_win');
        queries.getPlayerMatches(req.params.account_id, req.queryObj, function (err, cache)
        {
            if (err)
            {
                return cb(err);
            }
            cache.forEach(function (m)
            {
                var isRadiant = utility.isRadiant;
                var player_win = isRadiant(m) === m.radiant_win;
                var group = m.heroes ||
                {};
                for (var key in group)
                {
                    var tm = group[key];
                    var tm_hero = tm.hero_id;
                    //don't count invalid heroes
                    if (tm_hero in heroes)
                    {
                        if (isRadiant(tm) === isRadiant(m))
                        {
                            if (tm.account_id === m.account_id)
                            {
                                //console.log("self %s", tm_hero, tm.account_id, m.account_id);
                                heroes[tm_hero].games += 1;
                                heroes[tm_hero].win += player_win ? 1 : 0;
                                if (m.start_time > heroes[tm_hero].last_played)
                                {
                                    heroes[tm_hero].last_played = m.start_time;
                                }
                            }
                            else
                            {
                                //console.log("teammate %s", tm_hero);
                                heroes[tm_hero].with_games += 1;
                                heroes[tm_hero].with_win += player_win ? 1 : 0;
                            }
                        }
                        else
                        {
                            //console.log("opp %s", tm_hero);
                            heroes[tm_hero].against_games += 1;
                            heroes[tm_hero].against_win += player_win ? 1 : 0;
                        }
                    }
                }
            });
            res.json(Object.keys(heroes).map(function (k)
            {
                return heroes[k];
            }).sort(function (a, b)
            {
                return b.games - a.games;
            }));
        });
    });
    api.get('/players/:account_id/peers', function (req, res, cb)
    {
        req.queryObj.project = req.queryObj.project.concat('heroes', 'start_time', 'player_slot', 'radiant_win');
        queries.getPlayerMatches(req.params.account_id, req.queryObj, function (err, cache)
        {
            if (err)
            {
                return cb(err);
            }
<<<<<<< HEAD
            var teammates = countPeers(cache);
            queries.generateTeammateArrayFromHash(db, teammates,
=======
            cache.forEach(function (m)
>>>>>>> 30b6416e
            {
                account_id: req.params.account_id
            }, function(err, result)
            {
                if (err)
                {
                    return cb(err);
                }
                res.json(result);
            });
        });
    });
    api.get('/players/:account_id/pros', function(req, res, cb)
    {
        req.queryObj.project = req.queryObj.project.concat('heroes', 'start_time', 'player_slot', 'radiant_win');
        queries.getPlayerMatches(req.params.account_id, req.queryObj, function(err, cache)
        {
            if (err)
            {
                return cb(err);
            }
            var teammates = countPeers(cache);
            queries.generateProPlayersArrayFromHash(db, teammates,
            {
                account_id: req.params.account_id
            }, function (err, result)
            {
                if (err)
                {
                    return cb(err);
                }
                res.json(result);
            });
        });
    });
<<<<<<< HEAD

    function countPeers(matches)
    {
        var teammates = {};
        var isRadiant = utility.isRadiant;
        matches.forEach(function(m)
        {
            var player_win = isRadiant(m) === m.radiant_win;
            var group = m.heroes ||
            {};
            for (var key in group)
            {
                var tm = group[key];
                //count teammate players
                if (!teammates[tm.account_id])
                {
                    teammates[tm.account_id] = {
                        account_id: tm.account_id,
                        last_played: 0,
                        win: 0,
                        games: 0,
                        with_win: 0,
                        with_games: 0,
                        against_win: 0,
                        against_games: 0
                    };
                }
                if (m.start_time > teammates[tm.account_id].last_played)
                {
                    teammates[tm.account_id].last_played = m.start_time;
                }
                //played with
                teammates[tm.account_id].games += 1;
                teammates[tm.account_id].win += player_win ? 1 : 0;
                if (isRadiant(tm) === isRadiant(m))
                {
                    //played with
                    teammates[tm.account_id].with_games += 1;
                    teammates[tm.account_id].with_win += player_win ? 1 : 0;
                }
                else
                {
                    //played against
                    teammates[tm.account_id].against_games += 1;
                    teammates[tm.account_id].against_win += player_win ? 1 : 0;
                }
            }
        });
        return teammates;
    }
    api.get('/players/:account_id/items', function(req, res, cb)
=======
    api.get('/players/:account_id/items', function (req, res, cb)
>>>>>>> 30b6416e
    {
        req.queryObj.project = req.queryObj.project.concat(['purchase_time', 'item_usage', 'item_uses', 'purchase', 'item_win']);
        queries.getPlayerMatches(req.params.account_id, req.queryObj, function (err, cache)
        {
            if (err)
            {
                return cb(err);
            }
            res.json(cache);
        });
    });
    api.get('/players/:account_id/activity', function (req, res, cb)
    {
        req.queryObj.project = req.queryObj.project.concat(['start_time']);
        queries.getPlayerMatches(req.params.account_id, req.queryObj, function (err, cache)
        {
            if (err)
            {
                return cb(err);
            }
            res.json(cache);
        });
    });
    api.get('/players/:account_id/histograms/:field', function (req, res, cb)
    {
        var result = {};
        var field = req.params.field;
        req.queryObj.project = req.queryObj.project.concat('radiant_win', 'player_slot', req.params.field);
        queries.getPlayerMatches(req.params.account_id, req.queryObj, function (err, cache)
        {
            if (err)
            {
                return cb(err);
            }
            cache.forEach(function (m)
            {
                if (!result[~~m[field]])
                {
                    result[~~m[field]] = {
                        games: 0,
                        win: 0
                    };
                }
                result[~~m[field]].games += 1;
                result[~~m[field]].win += utility.isRadiant(m) === m.radiant_win ? 1 : 0;
            });
            res.json(result);
        });
    });
    api.get('/players/:account_id/trends/:field', function (req, res, cb)
    {
        req.queryObj.project = req.queryObj.project.concat('hero_id', req.params.field);
        queries.getPlayerMatches(req.params.account_id, req.queryObj, function (err, cache)
        {
            if (err)
            {
                return cb(err);
            }
            res.json(cache);
        });
    });
    api.get('/players/:account_id/matches', function (req, res, cb)
    {
        console.log(req.queryObj);
        req.queryObj.project = req.queryObj.project.concat('hero_id', 'start_time', 'duration', 'player_slot', 'radiant_win', 'game_mode', 'version', 'kills', 'deaths', 'assists');
        queries.getPlayerMatches(req.params.account_id, req.queryObj, function (err, cache)
        {
            if (err)
            {
                return cb(err);
            }
            if (req.queryObj.project.indexOf('skill') !== -1)
            {
                queries.fillSkill(db, cache,
                {}, render);
            }
            else
            {
                render();
            }

            function render(err)
            {
                if (err)
                {
                    return cb(err);
                }
                return res.json(cache);
            }
        });
    });
    //non-match based
    api.get('/players/:account_id/ratings', function (req, res, cb)
    {
        queries.getPlayerRatings(db, req.params.account_id, function (err, result)
        {
            if (err)
            {
                return cb(err);
            }
            res.json(result);
        });
    });
    api.get('/players/:account_id/rankings', function (req, res, cb)
    {
        queries.getPlayerRankings(redis, req.params.account_id, function (err, result)
        {
            if (err)
            {
                return cb(err);
            }
            res.json(result);
        });
    });
    api.post('/explorer', bodyParser.json(
    {
        limit: '10kb'
    }), function (req, res, cb)
    {
        console.log(req.body);
        db('queries').insert(req.body).returning('*').asCallback(function (err, obj)
        {
            if (err)
            {
                return cb(err);
            }
            queryRaw(obj[0], function (err, result)
            {
                if (err)
                {
                    console.error(err);
                }
                res.json(result);
            });
        });
    });
    api.get('/explorer', function (req, res, cb)
    {
        if (req.query.id)
        {
            if (isNaN(req.query.id))
            {
                return runQuery(null, [Object.assign(
                {}, sqlqueries[req.query.id],
                {
                    id: req.query.id
                })]);
            }
            else
            {
                db.select().from('queries').where(
                {
                    id: req.query.id
                }).asCallback(runQuery);
            }
        }
        else
        {
            //TODO handle sql/nql queries
            res.json(
            {});
        }

        function runQuery(err, q)
        {
            if (err)
            {
                return cb(err);
            }
            console.log(q);
            queryRaw(q[0], function (err, result)
            {
                if (err)
                {
                    console.error(err);
                }
                res.json(result);
            });
        }
    });
    api.get('/explorer/examples', function (req, res, cb)
    {
        res.json(Object.keys(sqlqueries).map(function(k, i)
        {
            return Object.assign(
            {}, sqlqueries[k],
            {
                id: k
            });
        }));
    });
    api.get('/leagues', function (req, res, cb)
    {
        db.raw(`SELECT * FROM leagues ORDER BY leagueid DESC`).asCallback(function (err, result)
        {
            if (err)
            {
                return cb(err);
            }
            res.json(result.rows);
        });
    });
    api.get('/distributions', function (req, res, cb)
    {
        queries.getDistributions(redis, function (err, result)
        {
            if (err)
            {
                return cb(err);
            }
            res.json(result);
        });
    });
    api.get('/rankings', function (req, res, cb)
    {
        queries.getHeroRankings(db, redis, req.query.hero_id,
        {}, function (err, result)
        {
            if (err)
            {
                return cb(err);
            }
            res.json(result);
        });
    });
    api.get('/benchmarks', function (req, res, cb)
    {
        queries.getBenchmarks(db, redis,
        {
            hero_id: req.query.hero_id
        }, function (err, result)
        {
            if (err)
            {
                return cb(err);
            }
            res.json(result);
        });
    });
    api.get('/status', function (req, res, cb)
    {
        buildStatus(db, redis, function (err, status)
        {
            if (err)
            {
                return cb(err);
            }
            res.json(status);
        });
    });
    api.get('/search', function (req, res, cb)
    {
        if (!req.query.q)
        {
            return cb(400);
        }
        queries.searchPlayer(db, req.query.q, function (err, result)
        {
            if (err)
            {
                return cb(err);
            }
            res.json(result);
        });
    });
    api.get('/health/:metric?', function (req, res, cb)
    {
        redis.hgetall('health', function (err, result)
        {
            if (err)
            {
                return cb(err);
            }
            for (var key in result)
            {
                result[key] = JSON.parse(result[key]);
            }
            if (!req.params.metric)
            {
                res.json(result);
            }
            else
            {
                var single = result[req.params.metric];
                var healthy = single.metric < single.threshold;
                res.status(healthy ? 200 : 500).json(single);
            }
        });
    });
    api.post('/request_job', multer.single("replay_blob"), function (req, res, next)
    {
        request.post("https://www.google.com/recaptcha/api/siteverify",
        {
            form:
            {
                secret: rc_secret,
                response: req.body.response
            }
        }, function (err, resp, body)
        {
            if (err)
            {
                return next(err);
            }
            try
            {
                body = JSON.parse(body);
            }
            catch (err)
            {
                return res.render(
                {
                    error: err
                });
            }
            var match_id = Number(req.body.match_id);
            var match;
            if (!body.success && config.ENABLE_RECAPTCHA && !req.file)
            {
                console.log('failed recaptcha');
                return res.json(
                {
                    error: "Recaptcha Failed!"
                });
            }
            else if (req.file)
            {
                console.log(req.file);
                //var key = req.file.originalname + Date.now();
                //var key = Math.random().toString(16).slice(2);
                const hash = crypto.createHash('md5');
                hash.update(req.file.buffer);
                var key = hash.digest('hex');
                redis.setex(new Buffer('upload_blob:' + key), 60 * 60, req.file.buffer);
                match = {
                    replay_blob_key: key
                };
            }
            else if (match_id && !Number.isNaN(match_id))
            {
                match = {
                    match_id: match_id
                };
            }
            if (match)
            {
                console.log(match);
                queue.addToQueue(rQueue, match,
                {
                    attempts: 1
                }, function (err, job)
                {
                    res.json(
                    {
                        error: err,
                        job:
                        {
                            jobId: job.jobId,
                            data: job.data
                        }
                    });
                });
            }
            else
            {
                res.json(
                {
                    error: "Invalid input."
                });
            }
        });
    });
    api.get('/request_job', function (req, res, cb)
    {
        rQueue.getJob(req.query.id).then(function (job)
        {
            if (job)
            {
                job.getState().then(function (state)
                {
                    return res.json(
                    {
                        jobId: job.jobId,
                        data: job.data,
                        state: state,
                        progress: job.progress()
                    });
                }).catch(cb);
            }
            else
            {
                res.json(
                {
                    state: "failed"
                });
            }
        }).catch(cb);
    });
    //TODO implement
    api.get('/picks/:n');
    //TODO @albertcui owns mmstats
    api.get('/mmstats');
    return api;
};<|MERGE_RESOLUTION|>--- conflicted
+++ resolved
@@ -391,12 +391,8 @@
             {
                 return cb(err);
             }
-<<<<<<< HEAD
             var teammates = countPeers(cache);
             queries.generateTeammateArrayFromHash(db, teammates,
-=======
-            cache.forEach(function (m)
->>>>>>> 30b6416e
             {
                 account_id: req.params.account_id
             }, function(err, result)
@@ -432,7 +428,6 @@
             });
         });
     });
-<<<<<<< HEAD
 
     function countPeers(matches)
     {
@@ -484,9 +479,6 @@
         return teammates;
     }
     api.get('/players/:account_id/items', function(req, res, cb)
-=======
-    api.get('/players/:account_id/items', function (req, res, cb)
->>>>>>> 30b6416e
     {
         req.queryObj.project = req.queryObj.project.concat(['purchase_time', 'item_usage', 'item_uses', 'purchase', 'item_win']);
         queries.getPlayerMatches(req.params.account_id, req.queryObj, function (err, cache)
