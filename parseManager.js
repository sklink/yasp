--- conflicted
+++ resolved
@@ -7,32 +7,6 @@
 var cluster = require('cluster');
 var buildSets = require('./buildSets');
 var config = require('./config');
-<<<<<<< HEAD
-buildSets(function() {
-    start();
-});
-
-function start() {
-    redis.get("parsers", function(err, result) {
-        if (err || !result) {
-            console.log('failed to get parsers from redis, retrying');
-            return setTimeout(start, 10000);
-        }
-        var parsers = JSON.parse(result);
-        //concurrent job processors per parse worker
-        var parallelism = 4;
-        var capacity = parsers.length * parallelism;
-        if (cluster.isMaster && config.NODE_ENV !== "test") {
-            console.log("[PARSEMANAGER] starting master");
-            for (var i = 0; i < capacity; i++) {
-                if (false) {
-                    //fork a worker for each available parse core
-                    forkWorker(i);
-                }
-                else {
-                    //run workers in parallel in a single thread (uses less memory)
-                    runWorker(i);
-=======
 start();
 
 function start() {
@@ -57,7 +31,6 @@
                         //run workers in parallel in a single thread (uses less memory)
                         runWorker(i);
                     }
->>>>>>> 43fded10
                 }
             }
             else {
@@ -87,27 +60,9 @@
                 });
                 utility.cleanup(jobs, kue, 'parse');
 
-<<<<<<< HEAD
-        function runWorker(i) {
-            console.log("[PARSEMANAGER] starting worker with pid %s", process.pid);
-            jobs.process('parse', function(job, ctx, cb) {
-                console.log("starting parse job: %s", job.id);
-                job.parser_url = getParserUrl(job);
-                //TODO check if the assigned url is healthy before trying to parse?
-                //if not, use ctx to pause
-                //keep checking status and resume the worker when the parse worker is alive again
-                //current behavior will just keep retrying the url
-                return processParse(job, ctx, cb);
-            });
-            utility.cleanup(jobs, kue, 'parse');
-
-            function getParserUrl(job) {
-                return config.PARSER_URL || parsers[i] || parsers[Math.floor(Math.random() * parsers.length)];
-=======
                 function getParserUrl(job) {
                     return config.PARSER_URL || parsers[i] || parsers[Math.floor(Math.random() * parsers.length)];
                 }
->>>>>>> 43fded10
             }
         });
     });
