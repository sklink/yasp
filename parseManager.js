--- conflicted
+++ resolved
@@ -27,10 +27,6 @@
         var capacity = parsers.length;
         if (cluster.isMaster && config.NODE_ENV !== "test") {
             console.log("[PARSEMANAGER] starting master");
-<<<<<<< HEAD
-=======
-            jobs.process('request', numCPUs, processApi);
->>>>>>> 1ae45de1
             for (var i = 0; i < capacity; i++) {
                 if (false) {
                     //fork a worker for each available parse core
@@ -58,12 +54,9 @@
 
         function runWorker(i) {
             console.log("[PARSEMANAGER] starting worker with pid %s", process.pid);
-<<<<<<< HEAD
+            //process requests (api call, waits for parse to complete)
             jobs.process('request', processApi);
-            //process regular parses
-=======
             //process parses
->>>>>>> 1ae45de1
             jobs.process('parse', function(job, ctx, cb) {
                 console.log("starting parse job: %s", job.id);
                 job.parser_url = getParserUrl(job);
