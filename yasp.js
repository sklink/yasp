--- conflicted
+++ resolved
@@ -77,16 +77,6 @@
     insert.join_date = new Date();
     insert.full_history = 0;
     insert.track = 1;
-<<<<<<< HEAD
-    db.players.insert(insert, function(err) {
-        if (err) {
-            //happens on relog, already inserted before
-            logger.info(err);
-        }
-        return done(null, {
-            account_id: steam32
-        });
-=======
     db.players.insert(insert, function(err, doc) {
         //if already exists, just find and return the user
         if (err) {
@@ -99,7 +89,6 @@
         else {
             return done(err, doc);
         }
->>>>>>> 40e81057
     });
 }));
 var basic = auth.basic({
