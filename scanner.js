--- conflicted
+++ resolved
@@ -14,35 +14,6 @@
 var trackedPlayers;
 var userPlayers;
 var ratingPlayers;
-<<<<<<< HEAD
-buildSets(function() {
-    start();
-});
-
-function start() {
-    if (config.START_SEQ_NUM === "REDIS") {
-        redis.get("match_seq_num", function(err, result) {
-            if (err || !result) {
-                return start();
-            }
-            result = Number(result);
-            scanApi(result);
-        });
-    }
-    else if (config.START_SEQ_NUM) {
-        scanApi(config.START_SEQ_NUM);
-    }
-    else {
-        var container = generateJob("api_history", {});
-        getData(container.url, function(err, data) {
-            if (err) {
-                console.log("failed to get sequence number from webapi");
-                return start();
-            }
-            scanApi(data.result.matches[0].match_seq_num);
-        });
-    }
-=======
 start();
 
 function start() {
@@ -71,7 +42,6 @@
             });
         }
     });
->>>>>>> 43fded10
 }
 
 function scanApi(seq_num) {
