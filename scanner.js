--- conflicted
+++ resolved
@@ -89,23 +89,16 @@
                     }
                     if (p.account_id in userPlayers && match.lobby_type === 7) {
                         //could possibly pick up MMR change for matches we don't add, this is probably ok
-<<<<<<< HEAD
+                        var retrieverArr = config.RETRIEVER_HOST.split(",");
                         queueReq(queue, "mmr", {
-                            match_id: match.match_id,
-                            account_id: p.account_id,
-                            //url: ratingPlayers[p.account_id]
-                        }, {
-                            attempts: 1
-=======
-                        var retrieverArr = config.RETRIEVER_HOST.split(",");
-                        queueReq("mmr", {
                             match_id: match.match_id,
                             account_id: p.account_id,
                             //url: ratingPlayers[p.account_id]
                             url: retrieverArr.map(function(r) {
                                 return "http://" + r + "?key=" + config.RETRIEVER_SECRET + "&account_id" + p.account_id;
                             })[p.account_id % retrieverArr.length]
->>>>>>> c354e50f
+                        }, {
+                            attempts: 1
                         }, cb);
                     }
                     else {
