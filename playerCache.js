--- conflicted
+++ resolved
@@ -2,10 +2,8 @@
  * Provides methods for storing player match data in a faster caching layer
  **/
 var config = require('./config');
-var zlib = require('zlib');
 var compute = require('./compute');
 var computePlayerMatchData = compute.computePlayerMatchData;
-var aggregator = require('./aggregator');
 var async = require('async');
 var constants = require('./constants');
 var utility = require('./utility');
@@ -172,20 +170,15 @@
                 count = Number(count[0].count);
                 //console.log(cache);
                 //console.log(Object.keys(cache.aggData.matches).length, count);
-<<<<<<< HEAD
-                var cacheValid = cache && cache.raw && cache.raw.length === count;
-                redis.setex('player_cache_audit:' + account_id, 60 * 60 * 24 * 14, "1");
-=======
                 var cacheValid = cache && cache.aggData && cache.aggData.matches && Object.keys(cache.aggData.matches).length && Object.keys(cache.aggData.matches).length === count;
                 redis.setex('player_cache_audit:' + account_id, 60 * 60 * 24 * 90, "1");
->>>>>>> 560369a0
                 return cb(err, cacheValid);
             });
         }
         else
         {
             //non-integer account_id (all/professional), skip validation (always valid)
-            console.log('player cache validation skipped due to non-numeric account_id')
+            console.log('player cache validation skipped due to non-numeric account_id');
             cb(null, true);
         }
     });
