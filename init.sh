<<<<<<< HEAD
#STANDALONE
sudo apt-get update && sudo apt-get upgrade
sudo apt-get -y install make g++ build-essential redis-server postgresql-9.5 maven default-jdk nodejs-legacy npm curl git
sudo npm install -g n && sudo n latest
sudo npm install -g npm
sudo npm run create
=======
#set up openshift (oc and kubectl binaries)
wget -qO- https://github.com/openshift/origin/releases/download/v1.1/openshift-origin-v1.1-ac7a99a-linux-amd64.tar.gz | tar -zxv -C /usr/local/bin
>>>>>>> e5e55381
<|MERGE_RESOLUTION|>--- conflicted
+++ resolved
@@ -1,11 +1,6 @@
-<<<<<<< HEAD
 #STANDALONE
 sudo apt-get update && sudo apt-get upgrade
 sudo apt-get -y install make g++ build-essential redis-server postgresql-9.5 maven default-jdk nodejs-legacy npm curl git
 sudo npm install -g n && sudo n latest
 sudo npm install -g npm
-sudo npm run create
-=======
-#set up openshift (oc and kubectl binaries)
-wget -qO- https://github.com/openshift/origin/releases/download/v1.1/openshift-origin-v1.1-ac7a99a-linux-amd64.tar.gz | tar -zxv -C /usr/local/bin
->>>>>>> e5e55381
+sudo npm run create