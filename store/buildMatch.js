/**
 * Functions to build/cache match object
 **/
var config = require('../config');
var async = require('async');
var queries = require('./queries');
var compute = require('../util/compute');
var utility = require('../util/utility');
var benchmarkMatch = queries.benchmarkMatch;
var getMatchRating = queries.getMatchRating;
var computeMatchData = compute.computeMatchData;
var deserialize = utility.deserialize;

function buildMatch(options, cb)
{
    var db = options.db;
    var redis = options.redis;
    var match_id = options.match_id;
    var key = "match:" + match_id;
    redis.get(key, function (err, reply)
    {
        if (err)
        {
            return cb(err);
        }
        else if (reply)
        {
            console.log("Cache hit for match " + match_id);
            var match = JSON.parse(reply);
            return cb(err, match);
        }
        else
        {
            console.log("Cache miss for match " + match_id);
            getMatch(db, redis, match_id, options, function (err, match)
            {
                if (err)
                {
                    return cb(err);
                }
                if (!match)
                {
                    return cb();
                }
                if (match.version && config.ENABLE_MATCH_CACHE)
                {
                    redis.setex(key, 1800, JSON.stringify(match));
                }
                return cb(err, match);
            });
        }
    });
}

function getMatch(db, redis, match_id, options, cb)
{
    getMatchData(match_id, function (err, match)
    {
        if (err)
        {
            return cb(err);
        }
        else if (!match)
        {
            return cb();
        }
        else
        {
            async.parallel(
            {
                "players": function (cb)
                {
                    getPlayerMatchData(match_id, cb);
                },
                "ab_upgrades": function (cb)
                {
                    redis.get('ability_upgrades:' + match_id, cb);
                },
                "gcdata": function (cb)
                {
                    db.first().from('match_gcdata').where(
                    {
                        match_id: match_id
                    }).asCallback(cb);
                },
                "skill": function (cb)
                {
                    db.first().from('match_skill').where(
                    {
                        match_id: match_id
                    }).asCallback(cb);
                }
            }, function (err, result)
            {
                if (err)
                {
                    return cb(err);
                }
                var players = result.players;
                var ab_upgrades = JSON.parse(result.ab_upgrades);
                match = Object.assign(
                {}, result.gcdata, match);
                match.replay_url = utility.buildReplayUrl(match.match_id, match.cluster, match.replay_salt);
                match = Object.assign({}, match, result.skill);
                async.each(players, function (p, cb)
                {
                    //match-level columns
                    p.radiant_win = match.radiant_win;
                    p.start_time = match.start_time;
                    p.duration = match.duration;
                    p.cluster = match.cluster;
                    p.lobby_type = match.lobby_type;
                    p.game_mode = match.game_mode;
                    computeMatchData(p);
                    if (ab_upgrades)
                    {
                        p.ability_upgrades_arr = ab_upgrades[p.player_slot];
                    }
                    redis.zscore('solo_competitive_rank', p.account_id || "", function (err, rating)
                    {
                        p.solo_competitive_rank = rating;
                        return cb(err);
                    });
                }, function (err)
                {
                    if (err)
                    {
                        return cb(err);
                    }
                    match.players = players;
                    computeMatchData(match);
<<<<<<< HEAD
                    renderMatch(match);
                    getMatchRating(redis, match, function (err, avg)
=======
                    getMatchRating(redis, match, function(err, avg)
>>>>>>> d80eb5be
                    {
                        if (err)
                        {
                            return cb(err);
                        }
                        var key = 'match_ratings:' + utility.getStartOfBlockHours(config.MATCH_RATING_RETENTION_HOURS, config.NODE_ENV === "development" ? 0 : -1);
                        redis.zcard(key, function (err, card)
                        {
                            if (err)
                            {
                                return cb(err);
                            }
                            redis.zcount(key, 0, avg, function (err, count)
                            {
                                if (err)
                                {
                                    return cb(err);
                                }
                                match.rating = avg;
                                match.rating_percentile = Number(count) / Number(card);
                                benchmarkMatch(redis, match, function (err)
                                {
                                    return cb(err, match);
                                });
                            });
                        });
                    });
                });
            });
        }
    });

    function getMatchData(match_id, cb)
    {
        if (options.cassandra)
        {
            options.cassandra.execute(`SELECT * FROM matches where match_id = ?`, [Number(match_id)],
            {
                prepare: true,
                fetchSize: 10,
                autoPage: true,
            }, function (err, result)
            {
                if (err)
                {
                    return cb(err);
                }
                result = result.rows.map(function (m)
                {
                    return deserialize(m);
                });
                return cb(err, result[0]);
            });
        }
        else
        {
            db.first(['matches.match_id', 'match_skill.skill', 'radiant_win', 'start_time', 'duration', 'tower_status_dire', 'tower_status_radiant', 'barracks_status_dire', 'barracks_status_radiant', 'cluster', 'lobby_type', 'leagueid', 'game_mode', 'picks_bans', 'chat', 'teamfights', 'objectives', 'radiant_gold_adv', 'radiant_xp_adv', 'version']).from('matches').leftJoin('match_skill', 'matches.match_id', 'match_skill.match_id').where(
            {
                "matches.match_id": Number(match_id)
            }).asCallback(cb);
        }
    }

    function getPlayerMatchData(match_id, cb)
    {
        if (options.cassandra)
        {
            options.cassandra.execute(`SELECT * FROM player_matches where match_id = ?`, [Number(match_id)],
            {
                prepare: true,
                fetchSize: 10,
                autoPage: true,
            }, function (err, result)
            {
                if (err)
                {
                    return cb(err);
                }
                result = result.rows.map(function (m)
                {
                    return deserialize(m);
                });
                //get personanames
                async.map(result, function (r, cb)
                {
                    db.raw(`SELECT personaname, last_login FROM players WHERE account_id = ?`, [r.account_id]).asCallback(function (err, names)
                    {
                        if (err)
                        {
                            return cb(err);
                        }
                        if (names.rows[0])
                        {
                            for (var key in names.rows[0])
                            {
                                r[key] = names.rows[0][key];
                            }
                        }
                        return cb(err, r);
                    });
                }, cb);
            });
        }
        else
        {
            db.select(['personaname', 'last_login', 'player_matches.match_id', 'player_matches.account_id', 'player_slot', 'hero_id', 'item_0', 'item_1', 'item_2', 'item_3', 'item_4', 'item_5', 'kills', 'deaths', 'assists', 'leaver_status', 'gold', 'last_hits', 'denies', 'gold_per_min', 'xp_per_min', 'gold_spent', 'hero_damage', 'tower_damage', 'hero_healing', 'level', 'additional_units', 'stuns', 'max_hero_hit', 'times', 'gold_t', 'lh_t', 'dn_t', 'xp_t', 'obs_log', 'sen_log', 'purchase_log', 'kills_log', 'buyback_log', 'lane_pos', 'obs', 'sen', 'actions', 'pings', 'purchase', 'gold_reasons', 'xp_reasons', 'killed', 'item_uses', 'ability_uses', 'hero_hits', 'damage', 'damage_taken', 'damage_inflictor', 'runes', 'killed_by', 'kill_streaks', 'multi_kills', 'life_state']).from('player_matches').where(
            {
                "player_matches.match_id": Number(match_id)
            }).leftJoin('players', 'player_matches.account_id', 'players.account_id').orderBy("player_slot", "asc").asCallback(cb);
        }
    }
}
module.exports = buildMatch;<|MERGE_RESOLUTION|>--- conflicted
+++ resolved
@@ -129,12 +129,7 @@
                     }
                     match.players = players;
                     computeMatchData(match);
-<<<<<<< HEAD
-                    renderMatch(match);
                     getMatchRating(redis, match, function (err, avg)
-=======
-                    getMatchRating(redis, match, function(err, avg)
->>>>>>> d80eb5be
                     {
                         if (err)
                         {
