var advQuery = require('./advquery');
var utility = require('./utility');
var generatePositionData = utility.generatePositionData;
var reduceMatch = utility.reduceMatch;
var constants = require('./constants.json');
var queries = require('./queries');
var async = require('async');
var db = require('./db');
var r = require('./redis');
var redis = r.client;
var zlib = require('zlib');
var preprocessQuery = require('./preprocessQuery');
var filter = require('./filter');
var aggregator = require('./aggregator');
module.exports = function fillPlayerData(account_id, options, cb) {
    //options.info, the tab the player is on
    //options.query, the query object to use in advQuery
    var cache;
    var player;
    var cachedTeammates;
    preprocessQuery(options.query);
    redis.get("player:" + account_id, function(err, result) {
        console.time("inflate");
        cache = result && !err ? JSON.parse(zlib.inflateSync(new Buffer(result, 'base64'))) : null;
        cachedTeammates = cache && cache.aggData ? cache.aggData.teammates : null;
        console.timeEnd("inflate");
        player = {
            account_id: account_id,
            personaname: account_id
        };
        if (cache && !Object.keys(options.query.js_select).length) {
            console.log("player cache hit %s", player.account_id);
            console.time("retrieving skill data");
            //cache does not contain skill data since it's added after the original insert!
            //we can do db lookups for skill data (or only go until we hit a match with skill data)
            //or store skill data in redis for fast lookups?
            async.each(cache.data, function(match, cb) {
                redis.get("skill:" + match.match_id, function(err, result) {
                    if (err) {
                        return cb(err);
                    }
                    if (result) {
                        match.skill = Number(result);
                    }
                    cb(err);
                });
            }, function(err) {
                console.timeEnd("retrieving skill data");
                //var filtered = filter(cache.data, options.query.js_select);
                //var aggData = aggregator(filtered, null);
                processResults(err, {
                    data: cache.data,
                    aggData: cache.aggData,
                    unfiltered: cache.data
                });
            });
        }
        else {
            console.log("player cache miss %s", player.account_id);
            //convert account id to number and search db with it
            //don't do this if the account id is not a number (all or professional)
            if (!isNaN(Number(account_id))) {
                options.query.mongo_select["players.account_id"] = Number(account_id);
                //set a larger limit since we are only getting one player's matches
                options.query.limit = 20000;
            }
            else {
                options.query.limit = 1000;
            }
<<<<<<< HEAD
=======
            options.query.sort = {
                match_id: -1
            };
>>>>>>> 49179cf7
            advQuery(options.query, processResults);
        }

        function processResults(err, results) {
            if (err) {
                return cb(err);
            }
<<<<<<< HEAD
=======
            //sort matches by descending match id
            results.data.sort(function(a, b) {
                return b.match_id - a.match_id;
            });
>>>>>>> 49179cf7
            //reduce matches to only required data for display, also shrinks the data for cache resave
            player.data = results.data.map(reduceMatch);
            if (!Object.keys(options.query.js_select).length) {
                //resave cache
                cache = {
                    data: results.data,
                    aggData: results.aggData
                };
                console.log("saving player cache %s", player.account_id);
                console.time("deflate");
                redis.setex("player:" + player.account_id, 60 * 60 * 24 * 7, zlib.deflateSync(JSON.stringify(cache)).toString('base64'));
                console.timeEnd("deflate");
            }
            console.log("results: %s", results.data.length);
<<<<<<< HEAD
            //sort matches by descending match id
            results.data.sort(function(a, b) {
                return b.match_id - a.match_id;
            });
=======
>>>>>>> 49179cf7
            player.aggData = results.aggData;
            //convert heroes hash to array and sort
            var aggData = player.aggData;
            if (aggData.heroes) {
                var heroes_arr = [];
                var heroes = aggData.heroes;
                for (var id in heroes) {
                    var h = heroes[id];
                    heroes_arr.push(h);
                }
                heroes_arr.sort(function(a, b) {
                    return b.games - a.games;
                });
                player.heroes_list = heroes_arr;
            }
            if (aggData.obs) {
                //generally position data function is used to generate heatmap data for each player in a natch
                //we use it here to generate a single heatmap for aggregated counts
                player.obs = aggData.obs.counts;
                player.sen = aggData.sen.counts;
                var d = {
                    "obs": true,
                    "sen": true
                };
                generatePositionData(d, player);
                player.posData = [d];
            }
            player.all_teammates = cachedTeammates || aggData.teammates;
            var playerArr = [player];
            queries.fillPlayerNames(playerArr, function(err) {
                var player = playerArr[0];
                cb(err, player);
            });
        }
    });
};<|MERGE_RESOLUTION|>--- conflicted
+++ resolved
@@ -67,12 +67,9 @@
             else {
                 options.query.limit = 1000;
             }
-<<<<<<< HEAD
-=======
             options.query.sort = {
                 match_id: -1
             };
->>>>>>> 49179cf7
             advQuery(options.query, processResults);
         }
 
@@ -80,13 +77,10 @@
             if (err) {
                 return cb(err);
             }
-<<<<<<< HEAD
-=======
             //sort matches by descending match id
             results.data.sort(function(a, b) {
                 return b.match_id - a.match_id;
             });
->>>>>>> 49179cf7
             //reduce matches to only required data for display, also shrinks the data for cache resave
             player.data = results.data.map(reduceMatch);
             if (!Object.keys(options.query.js_select).length) {
@@ -101,13 +95,6 @@
                 console.timeEnd("deflate");
             }
             console.log("results: %s", results.data.length);
-<<<<<<< HEAD
-            //sort matches by descending match id
-            results.data.sort(function(a, b) {
-                return b.match_id - a.match_id;
-            });
-=======
->>>>>>> 49179cf7
             player.aggData = results.aggData;
             //convert heroes hash to array and sort
             var aggData = player.aggData;
