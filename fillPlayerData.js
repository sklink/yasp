var advQuery = require('./advquery');
var utility = require('./utility');
var generatePositionData = utility.generatePositionData;
var reduceMatch = utility.reduceMatch;
var constants = require('./constants.json');
var queries = require('./queries');
var async = require('async');
var db = require('./db');
var r = require('./redis');
var redis = r.client;
var zlib = require('zlib');
var preprocessQuery = require('./preprocessQuery');
var filter = require('./filter');
var aggregator = require('./aggregator');
module.exports = function fillPlayerData(account_id, options, cb) {
    //options.info, the tab the player is on
    //options.query, the query object to use in advQuery
    var cache;
    var player;
    var cachedTeammates;
<<<<<<< HEAD
    var exceptions = 0;
    if (options.query.select.compare){
        //TODO this doesn't quite work since the form submits all fields
        //we need to ignore empty values, but significant defaults to a nonempty value
        //should ignore json as well
        exceptions+=1;
    }
=======
    preprocessQuery(options.query);
>>>>>>> 503f4b21
    redis.get("player:" + account_id, function(err, result) {
        console.time("inflate");
        cache = result && !err ? JSON.parse(zlib.inflateSync(new Buffer(result, 'base64'))) : null;
        cachedTeammates = cache && cache.aggData ? cache.aggData.teammates : null;
        console.timeEnd("inflate");
        player = {
            account_id: account_id,
            personaname: account_id
        };
        if (cache && !Object.keys(options.query.js_select).length) {
            console.log("player cache hit %s", player.account_id);
            console.time("retrieving skill data");
            //cache does not contain skill data since it's added after the original insert!
            //we can do db lookups for skill data (or only go until we hit a match with skill data)
            //or store skill data in redis for fast lookups?
            async.each(cache.data, function(match, cb) {
                redis.get("skill:" + match.match_id, function(err, result) {
                    if (err) {
                        return cb(err);
                    }
                    if (result) {
                        match.skill = Number(result);
                    }
                    cb(err);
                });
            }, function(err) {
                console.timeEnd("retrieving skill data");
                //var filtered = filter(cache.data, options.query.js_select);
                //var aggData = aggregator(filtered, null);
                processResults(err, {
                    data: cache.data,
                    aggData: cache.aggData,
                    unfiltered: cache.data
                });
            });
        }
        else {
            console.log("player cache miss %s", player.account_id);
            //convert account id to number and search db with it
            //don't do this if the account id is not a number (all or professional)
            if (!isNaN(Number(account_id))) {
                options.query.mongo_select["players.account_id"] = Number(account_id);
                //set a larger limit since we are only getting one player's matches
                options.query.limit = 20000;
            }
            else {
                options.query.limit = 1000;
            }
            advQuery(options.query, processResults);
        }

        function processResults(err, results) {
            if (err) {
                return cb(err);
            }
            //reduce matches to only required data for display, also shrinks the data for cache resave
            player.data = results.data.map(reduceMatch);
            if (!Object.keys(options.query.js_select).length) {
                //resave cache
                cache = {
                    data: results.data,
                    aggData: results.aggData
                };
                console.log("saving player cache %s", player.account_id);
                console.time("deflate");
                redis.setex("player:" + player.account_id, 60 * 60 * 24 * 7, zlib.deflateSync(JSON.stringify(cache)).toString('base64'));
                console.timeEnd("deflate");
            }
            console.log("results: %s", results.data.length);
            //sort matches by descending match id
            results.data.sort(function(a, b) {
                return b.match_id - a.match_id;
            });
            player.aggData = results.aggData;
            //convert heroes hash to array and sort
            var aggData = player.aggData;
            if (aggData.heroes) {
                var heroes_arr = [];
                var heroes = aggData.heroes;
                for (var id in heroes) {
                    var h = heroes[id];
                    heroes_arr.push(h);
                }
                heroes_arr.sort(function(a, b) {
                    return b.games - a.games;
                });
                player.heroes_list = heroes_arr;
            }
            if (aggData.obs) {
                //generally position data function is used to generate heatmap data for each player in a natch
                //we use it here to generate a single heatmap for aggregated counts
                player.obs = aggData.obs.counts;
                player.sen = aggData.sen.counts;
                var d = {
                    "obs": true,
                    "sen": true
                };
                generatePositionData(d, player);
                player.posData = [d];
            }
            player.all_teammates = cachedTeammates || aggData.teammates;
            var playerArr = [player];
            queries.fillPlayerNames(playerArr, function(err) {
                var player = playerArr[0];
                cb(err, player);
            });
        }
    });
};<|MERGE_RESOLUTION|>--- conflicted
+++ resolved
@@ -18,17 +18,7 @@
     var cache;
     var player;
     var cachedTeammates;
-<<<<<<< HEAD
-    var exceptions = 0;
-    if (options.query.select.compare){
-        //TODO this doesn't quite work since the form submits all fields
-        //we need to ignore empty values, but significant defaults to a nonempty value
-        //should ignore json as well
-        exceptions+=1;
-    }
-=======
     preprocessQuery(options.query);
->>>>>>> 503f4b21
     redis.get("player:" + account_id, function(err, result) {
         console.time("inflate");
         cache = result && !err ? JSON.parse(zlib.inflateSync(new Buffer(result, 'base64'))) : null;
