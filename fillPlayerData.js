--- conflicted
+++ resolved
@@ -2,7 +2,6 @@
 var utility = require('./utility');
 var db = require('./db');
 var generatePositionData = utility.generatePositionData;
-<<<<<<< HEAD
 var constants = require('./constants.json');
 var queries = require('./queries');
 module.exports = function fillPlayerData(account_id, options, cb) {
@@ -16,7 +15,9 @@
         if (account_id === "professional") {
             options.query.select.leagueid = options.query.select.leagueid || "gtzero";
         }
-        options.query.sort = {"match_id": -1};
+        options.query.sort = {
+            "match_id": -1
+        };
         query();
     }
     else {
@@ -33,92 +34,63 @@
     }
 
     function query() {
-        //options.info, the tab the user is on
-        //options.query, the advquery object to use
-        if (options.info === "index" && player.cache && !Object.keys(options.query.select).length) {
-            //if index page, try to use cached data if no query
-            console.log("using cache");
-            return finish(null, player.cache);
-        }
+        //options.info, the tab the player is on
+        //options.query, the querystring from the user, pass these as select conditions
         //defaults: this player, balanced modes only, put the defaults in options.query
+        var js_agg = options.info === "index" || options.info === "matches" ? {} : null;
+        var limit = options.info === "index" ? 10 : null;
+        var sort = {
+            match_id: -1
+        };
+        var query = Boolean(Object.keys(options.query).length);
         var default_select = {
             "players.account_id": player.account_id.toString(),
             "significant": "1"
         };
         for (var key in default_select) {
-            options.query.select[key] = options.query.select[key] || default_select[key];
+            options.query[key] = options.query[key] || default_select[key];
         }
-        options.query.js_agg = null;
-        //do a js sort by match_id since our mongo index doesn't support this
-        options.query.js_sort = {
-            match_id: -1
-        };
-        advQuery(options.query, function(err, result) {
-            if (err) {
-                return cb(err);
-            }
-            //delete all_players from each match, remove parsedPlayer from each player
-            result.data.forEach(function(m) {
+        advQuery({
+            select: options.query,
+            project: null, //just project default fields
+            js_agg: js_agg,
+            js_sort: {
+                match_id: -1
+            },
+            limit: limit,
+            sort: sort
+        }, processResults);
+
+        function processResults(err, results) {
+            //delete all_players from each match, remove parsedPlayer from each player, dump matches into js var, use datatables to generate table
+            results.data.forEach(function reduceMatchData(m) {
                 delete m.all_players;
                 delete m.parsed_data;
                 m.players.forEach(function(p) {
                     delete p.parsedPlayer;
                 });
-=======
-module.exports = function fillPlayerData(player, options, cb) {
-    //options.info, the tab the player is on
-    //options.query, the querystring from the user, pass these as select conditions
-    //defaults: this player, balanced modes only, put the defaults in options.query
-    var js_agg = options.info === "index" || options.info === "matches" ? {} : null;
-    var limit = options.info === "index" ? 10 : null;
-    var sort = {
-        match_id: -1
-    };
-    var query = Boolean(Object.keys(options.query).length);
-    var default_select = {
-        "players.account_id": player.account_id.toString(),
-        "significant": "1"
-    };
-    for (var key in default_select) {
-        options.query[key] = options.query[key] || default_select[key];
-    }
-    advQuery({
-        select: options.query,
-        project: null, //just project default fields
-        js_agg: js_agg,
-        js_sort: {
-            match_id: -1
-        },
-        limit: limit,
-        sort: sort
-    }, processResults);
-
-    function processResults(err, results) {
-        //delete all_players from each match, remove parsedPlayer from each player, dump matches into js var, use datatables to generate table
-        results.data.forEach(function reduceMatchData(m) {
-            delete m.all_players;
-            delete m.parsed_data;
-            m.players.forEach(function(p) {
-                delete p.parsedPlayer;
->>>>>>> d6b45991
             });
-            //currently, always refresh cache each time the full aggregation is done
-            if (!player.cache || true) {
+            //use cache
+            if (options.info === "index" && player.cache && !query) {
+                //add recent matches to cache
+                player.cache.data = results.data;
+                return finish(err, player.cache);
+            }
+            //rebuild cache if no query
+            if (!query) {
                 player.cache = {
                     aggData: {}
                 };
-                var cached = {
+                var cachedKeys = {
                     "win": 1,
                     "lose": 1,
                     "games": 1,
                     "heroes": 1,
                     "teammates": 1
                 };
-                for (var key in cached) {
-                    player.cache.aggData[key] = result.aggData[key];
+                for (var key in cachedKeys) {
+                    player.cache.aggData[key] = results.aggData[key];
                 }
-                //cache only 10 matches
-                player.cache.data = result.data.slice(0, 10);
                 db.players.update({
                     account_id: player.account_id
                 }, {
@@ -126,15 +98,14 @@
                         cache: player.cache
                     }
                 }, function(err) {
-                    //if cache doesn't exist, save the cache
-                    finish(err, result);
+                    finish(err, results);
                 });
             }
+            //don't save the cache if there was a query
             else {
-                finish(err, result);
+                finish(err, results);
             }
-        });
-<<<<<<< HEAD
+        }
 
         function finish(err, results) {
             if (err) {
@@ -154,57 +125,6 @@
                     return b.games - a.games;
                 });
                 aggData.heroes = heroes_arr;
-=======
-        //use cache
-        if (options.info === "index" && player.cache && !query) {
-            //add recent matches to cache
-            player.cache.data = results.data;
-            return finish(err, player.cache);
-        }
-        //rebuild cache if no query
-        if (!query) {
-            player.cache = {
-                aggData: {}
-            };
-            var cachedKeys = {
-                "win": 1,
-                "lose": 1,
-                "games": 1,
-                "heroes": 1,
-                "teammates": 1
-            };
-            for (var key in cachedKeys) {
-                player.cache.aggData[key] = results.aggData[key];
-            }
-            db.players.update({
-                account_id: player.account_id
-            }, {
-                $set: {
-                    cache: player.cache
-                }
-            }, function(err) {
-                finish(err, results);
-            });
-        }
-        //don't save the cache if there was a query
-        else {
-            finish(err, results);
-        }
-    }
-
-    function finish(err, results) {
-        if (err) {
-            return cb(err);
-        }
-        var aggData = results.aggData;
-        //get teammates, heroes, convert hashes to arrays and sort them
-        if (aggData.heroes) {
-            var heroes_arr = [];
-            var heroes = aggData.heroes;
-            for (var id in heroes) {
-                var h = heroes[id];
-                heroes_arr.push(h);
->>>>>>> d6b45991
             }
             if (aggData.teammates) {
                 var teammates_arr = [];
@@ -243,15 +163,5 @@
                 cb(err, player);
             });
         }
-<<<<<<< HEAD
-=======
-        console.time('teammate_lookup');
-        queries.fillPlayerNames(aggData.teammates, function(err) {
-            console.timeEnd('teammate_lookup');
-            player.matches = results.data;
-            player.aggData = results.aggData;
-            cb(err, player);
-        });
->>>>>>> d6b45991
     }
 }