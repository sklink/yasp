--- conflicted
+++ resolved
@@ -15,145 +15,6 @@
         if (account_id === "professional") {
             options.query.select.leagueid = options.query.select.leagueid || "gtzero";
         }
-<<<<<<< HEAD
-        options.query.sort = {"match_id": -1};
-        query();
-    }
-    else {
-        account_id = Number(account_id);
-        db.players.findOne({
-            account_id: account_id
-        }, function(err, doc) {
-            if (err || !doc) {
-                return cb(new Error("player not found"));
-            }
-            player = doc;
-            query();
-        });
-    }
-
-    function query() {
-        //options.info, the tab the user is on
-        //options.query, the advquery object to use
-        if (options.info === "index" && player.cache && !Object.keys(options.query.select).length) {
-            //if index page, try to use cached data if no query
-            console.log("using cache");
-            return finish(null, player.cache);
-        }
-        //defaults: this player, balanced modes only, put the defaults in options.query
-        var default_select = {
-            "players.account_id": player.account_id.toString(),
-            "significant": "1"
-        };
-        for (var key in default_select) {
-            options.query.select[key] = options.query.select[key] || default_select[key];
-        }
-        options.query.js_agg = null;
-        //do a js sort by match_id since our mongo index doesn't support this
-        options.query.js_sort = {
-            match_id: -1
-        };
-        advQuery(options.query, function(err, result) {
-            if (err) {
-                return cb(err);
-            }
-            //delete all_players from each match, remove parsedPlayer from each player
-            result.data.forEach(function(m) {
-                delete m.all_players;
-                delete m.parsed_data;
-                m.players.forEach(function(p) {
-                    delete p.parsedPlayer;
-                });
-            });
-            //currently, always refresh cache each time the full aggregation is done
-            if (!player.cache || true) {
-                player.cache = {
-                    aggData: {}
-                };
-                var cached = {
-                    "win": 1,
-                    "lose": 1,
-                    "games": 1,
-                    "heroes": 1,
-                    "teammates": 1
-                };
-                for (var key in cached) {
-                    player.cache.aggData[key] = result.aggData[key];
-                }
-                //cache only 10 matches
-                player.cache.data = result.data.slice(0, 10);
-                db.players.update({
-                    account_id: player.account_id
-                }, {
-                    $set: {
-                        cache: player.cache
-                    }
-                }, function(err) {
-                    //if cache doesn't exist, save the cache
-                    finish(err, result);
-                });
-            }
-            else {
-                finish(err, result);
-            }
-        });
-
-        function finish(err, results) {
-            if (err) {
-                return cb(err);
-            }
-            console.time("finish");
-            var aggData = results.aggData;
-            //get teammates, heroes, convert hashes to arrays and sort them
-            if (aggData.heroes) {
-                var heroes_arr = [];
-                var heroes = aggData.heroes;
-                for (var id in heroes) {
-                    var h = heroes[id];
-                    heroes_arr.push(h);
-                }
-                heroes_arr.sort(function(a, b) {
-                    return b.games - a.games;
-                });
-                aggData.heroes = heroes_arr;
-            }
-            if (aggData.teammates) {
-                var teammates_arr = [];
-                var teammates = aggData.teammates;
-                for (var id in teammates) {
-                    var tm = teammates[id];
-                    id = Number(id);
-                    //don't include if anonymous or if less than 3 games
-                    if (id !== player.account_id && id !== constants.anonymous_account_id && tm.games >= 3) {
-                        teammates_arr.push(tm);
-                    }
-                }
-                teammates_arr.sort(function(a, b) {
-                    return b.games - a.games;
-                });
-                aggData.teammates = teammates_arr;
-            }
-            if (aggData.obs) {
-                //generally position data function is used to generate heatmap data for each player in a natch
-                //we use it here to generate a single heatmap for aggregated counts
-                player.obs = aggData.obs.counts;
-                player.sen = aggData.sen.counts;
-                var d = {
-                    "obs": true,
-                    "sen": true
-                };
-                generatePositionData(d, player);
-                player.posData = [d];
-            }
-            console.timeEnd("finish");
-            console.time('teammate_lookup');
-            queries.fillPlayerNames(aggData.teammates, function(err) {
-                console.timeEnd('teammate_lookup');
-                player.matches = results.data;
-                player.aggData = results.aggData;
-                cb(err, player);
-            });
-=======
         options.query.sort = {
             "match_id": -1
         };
@@ -301,7 +162,6 @@
                 player.aggData = results.aggData;
                 cb(err, player);
             });
->>>>>>> c9f3895c
         }
     }
 }