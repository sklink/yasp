var dotenv = require('dotenv');
dotenv.load();
var utility = require('./utility');
var processors = require('./processors');
var tasks = require('./tasks');
var getData = utility.getData;
var db = utility.db;
var logger = utility.logger;
var generateJob = utility.generateJob;
var async = require('async');
var insertMatch = utility.insertMatch;
var jobs = utility.jobs;
var kue = utility.kue;

startScan();
jobs.process('api', processors.processApi);
setInterval(clearActiveJobs, 60 * 1000, function() {});
setInterval(tasks.untrackPlayers, 60 * 60 * 1000, function() {});
<<<<<<< HEAD
setInterval(tasks.getFullMatchHistory, 3 * 60 * 60 * 1000, function() {});
setInterval(tasks.unnamed, 30 * 60 * 1000, function() {});
=======
//setInterval(tasks.getFullMatchHistory, 3 * 60 * 60 * 1000, function() {});
setInterval(tasks.unnamed, 60 * 60 * 1000, function() {});
>>>>>>> d02c2683

function clearActiveJobs(cb) {
    jobs.active(function(err, ids) {
        if (err) {
            return cb(err);
        }
        async.mapSeries(ids, function(id, cb) {
            kue.Job.get(id, function(err, job) {
                if (err) {
                    return cb(err);
                }
                if ((new Date() - job.updated_at) > 60 * 3 * 1000) {
                    logger.info("unstuck job %s", id);
                    job.inactive();
                }
                cb(err);
            });
        }, function(err) {
            cb(err);
        });
    });
}

function startScan() {
    if (process.env.START_SEQ_NUM === "AUTO") {
        var container = generateJob("api_history", {});
        getData(container.url, function(err, data) {
            if (err) {
                return startScan();
            }
            scanApi(data.result.matches[0].match_seq_num);
        });
    }
    else if (process.env.START_SEQ_NUM) {
        scanApi(process.env.START_SEQ_NUM);
    }
    else {
        //start at highest id in db
        db.matches.findOne({
            uploader: null
        }, {
            sort: {
                match_seq_num: -1
            }
        }, function(err, doc) {
            if (err) {
                return startScan();
            }
            scanApi(doc ? doc.match_seq_num + 1 : 0);
        });
    }
}

function scanApi(seq_num) {
    var trackedPlayers = {};
    db.players.find({
        track: 1
    }, function(err, docs) {
        if (err) {
            return scanApi(seq_num);
        }
        //rebuild set of tracked players before every check
        trackedPlayers = {};
        docs.forEach(function(player) {
            trackedPlayers[player.account_id] = true;
        });
        var container = generateJob("api_sequence", {
            seq_num: seq_num
        });
        getData(container.url, function(err, data) {
            if (err) {
                return scanApi(seq_num);
            }
            var resp = data.result.matches;
            var new_seq_num = seq_num;
            if (resp.length > 0) {
                new_seq_num = resp[resp.length - 1].match_seq_num + 1;
            }
            var filtered = [];
            for (var i = 0; i < resp.length; i++) {
                var match = resp[i];
                if (match.players.some(function(element) {
                        return (element.account_id in trackedPlayers);
                    })) {
                    filtered.push(match);
                }
            }
            logger.info("[API] seq_num: %s, found %s matches", seq_num, resp.length);
            async.mapSeries(filtered, insertMatch, function(err) {
                if (err) {
                    logger.info(err);
                }
                return scanApi(new_seq_num);
            });
        });
    });
}<|MERGE_RESOLUTION|>--- conflicted
+++ resolved
@@ -16,13 +16,8 @@
 jobs.process('api', processors.processApi);
 setInterval(clearActiveJobs, 60 * 1000, function() {});
 setInterval(tasks.untrackPlayers, 60 * 60 * 1000, function() {});
-<<<<<<< HEAD
-setInterval(tasks.getFullMatchHistory, 3 * 60 * 60 * 1000, function() {});
+setInterval(tasks.getFullMatchHistory, 2 * 60 * 60 * 1000, function() {});
 setInterval(tasks.unnamed, 30 * 60 * 1000, function() {});
-=======
-//setInterval(tasks.getFullMatchHistory, 3 * 60 * 60 * 1000, function() {});
-setInterval(tasks.unnamed, 60 * 60 * 1000, function() {});
->>>>>>> d02c2683
 
 function clearActiveJobs(cb) {
     jobs.active(function(err, ids) {
