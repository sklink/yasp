var utility = require('./utility');
var processors = require('./processors');
var getData = utility.getData;
var db = require('./db');
var r = require('./redis');
var redis = r.client;
var jobs = r.jobs;
var kue = r.kue;
var logger = utility.logger;
var generateJob = utility.generateJob;
var async = require('async');
var operations = require('./operations');
var insertMatch = operations.insertMatch;
var queueReq = operations.queueReq;
var fullhistory = require('./tasks/fullhistory');
var updatenames = require('./tasks/updatenames');
var selector = require('./selector');

var trackedPlayers = {};
var ratingPlayers = {};

process.on('SIGINT', function() {
    clearActiveJobs(function(err) {
        process.exit(err);
    });
});
<<<<<<< HEAD
d.run(function() {
    console.log("[WORKER] starting worker");
    build(function() {
        startScan();
        jobs.promote();
        jobs.process('api', processors.processApi);
        jobs.process('mmr', processors.processMmr);
        setInterval(fullhistory, 30 * 60 * 1000, function() {});
        setInterval(updatenames, 5 * 60 * 1000, function() {});
        setInterval(build, 5 * 60 * 1000, function() {});
    });
=======
console.log("[WORKER] starting worker");
build(function() {
    startScan();
    jobs.promote();
    jobs.process('api', processors.processApi);
    jobs.process('mmr', processors.processMmr);
    setInterval(fullhistory, 60 * 60 * 1000, function() {});
    setInterval(updatenames, 5 * 60 * 1000, function() {});
    setInterval(build, 5 * 60 * 1000, function() {});
>>>>>>> 2b2976f5
});

function build(cb) {
    console.log("rebuilding sets");
    db.players.find(selector("tracked"), function(err, docs) {
        if (err) {
            return build(cb);
        }
        var t = {};
        var r = {};
        var b = [];
        docs.forEach(function(player) {
            t[player.account_id] = true;
        });
        async.map(utility.getRetrieverUrls(), function(url, cb) {
            getData(url, function(err, body) {
                for (var key in body.accounts) {
                    b.push(body.accounts[key]);
                }
                for (var key in body.accountToIdx) {
                    r[key] = url + "?account_id=" + key;
                }
                cb(err);
            });
        }, function(err) {
            if (err) {
                return build(cb);
            }
            trackedPlayers = t;
            ratingPlayers = r;
            redis.set("bots", JSON.stringify(b));
            redis.set("ratingPlayers", JSON.stringify(r));
            redis.set("trackedPlayers", JSON.stringify(t));
            return cb(err);
        });
    });
}

function startScan() {
    if (process.env.START_SEQ_NUM === "AUTO") {
        var container = generateJob("api_history", {});
        getData(container.url, function(err, data) {
            if (err) {
                return startScan();
            }
            scanApi(data.result.matches[0].match_seq_num);
        });
    }
    else if (process.env.START_SEQ_NUM) {
        scanApi(process.env.START_SEQ_NUM);
    }
    else {
        redis.get("match_seq_num", function(err, result) {
            if (!err && result) {
                scanApi(result);
            }
            else {
                return startScan();
            }
        });
    }
}

function clearActiveJobs(cb) {
    jobs.active(function(err, ids) {
        if (err) {
            return cb(err);
        }
        async.mapSeries(ids, function(id, cb) {
            kue.Job.get(id, function(err, job) {
                if (err) {
                    return cb(err);
                }
                console.log("requeued job %s", id);
                job.inactive();
                cb(err);
            });
        }, function(err) {
            cb(err);
        });
    });
}

function scanApi(seq_num) {
    var container = generateJob("api_sequence", {
        start_at_match_seq_num: seq_num
    });
    getData(container.url, function(err, data) {
        if (err) {
            return scanApi(seq_num);
        }
        var resp = data.result.matches;
        logger.info("[API] seq_num: %s, found %s matches", seq_num, resp.length);
        async.mapSeries(resp, function(match, cb) {
            var tracked = false;
            async.map(match.players, function(p, cb) {
                if (p.account_id in trackedPlayers) {
                    tracked = true;
                }
                if (p.account_id in ratingPlayers && match.lobby_type === 7) {
                    queueReq("mmr", {
                        match_id: match.match_id,
                        account_id: p.account_id,
                        url: ratingPlayers[p.account_id]
                    }, function(err) {
                        cb(err);
                    });
                }
                else {
                    cb();
                }
            }, function(err) {
                //done looping players
                if (tracked) {
                    insertMatch(match, function(err) {
                        cb(err);
                    });
                }
                else {
                    cb(err);
                }
            });
        }, function(err) {
            if (!err && resp.length) {
                seq_num = resp[resp.length - 1].match_seq_num + 1;
                redis.set("match_seq_num", seq_num);
                //wait 100ms for each match less than 100
                var delay = (100 - resp.length) * 100;
                return setTimeout(function() {
                    scanApi(seq_num);
                }, delay);
            }
            else {
                return scanApi(seq_num);
            }
        });
    });
}<|MERGE_RESOLUTION|>--- conflicted
+++ resolved
@@ -15,16 +15,17 @@
 var fullhistory = require('./tasks/fullhistory');
 var updatenames = require('./tasks/updatenames');
 var selector = require('./selector');
+var domain = require('domain');
 
 var trackedPlayers = {};
 var ratingPlayers = {};
 
-process.on('SIGINT', function() {
+var d = domain.create();
+d.on('error', function() {
     clearActiveJobs(function(err) {
         process.exit(err);
     });
 });
-<<<<<<< HEAD
 d.run(function() {
     console.log("[WORKER] starting worker");
     build(function() {
@@ -36,17 +37,9 @@
         setInterval(updatenames, 5 * 60 * 1000, function() {});
         setInterval(build, 5 * 60 * 1000, function() {});
     });
-=======
-console.log("[WORKER] starting worker");
-build(function() {
-    startScan();
-    jobs.promote();
-    jobs.process('api', processors.processApi);
-    jobs.process('mmr', processors.processMmr);
-    setInterval(fullhistory, 60 * 60 * 1000, function() {});
-    setInterval(updatenames, 5 * 60 * 1000, function() {});
-    setInterval(build, 5 * 60 * 1000, function() {});
->>>>>>> 2b2976f5
+    process.on('exit', function() {
+        throw "worker shutting down";
+    });
 });
 
 function build(cb) {
@@ -116,17 +109,17 @@
             return cb(err);
         }
         async.mapSeries(ids, function(id, cb) {
-            kue.Job.get(id, function(err, job) {
-                if (err) {
-                    return cb(err);
-                }
-                console.log("requeued job %s", id);
-                job.inactive();
+                kue.Job.get(id, function(err, job) {
+                    if (job) {
+                        console.log("requeued job %s", id);
+                        job.inactive();
+                    }
+                    cb(err);
+                });
+            },
+            function(err) {
                 cb(err);
             });
-        }, function(err) {
-            cb(err);
-        });
     });
 }
 
