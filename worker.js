var utility = require('./utility');
var config = require('./config');
var processors = require('./processors');
var getData = utility.getData;
var db = require('./db');
var r = require('./redis');
var redis = r.client;
var jobs = r.jobs;
var kue = r.kue;
var logger = utility.logger;
var generateJob = utility.generateJob;
var async = require('async');
var operations = require('./operations');
var insertMatch = operations.insertMatch;
var queueReq = operations.queueReq;
var fullhistory = require('./tasks/fullhistory');
var updatenames = require('./tasks/updatenames');
var selector = require('./selector');
var domain = require('domain');
var trackedPlayers = {};
var userPlayers = {};
var ratingPlayers = {};
/*
//could build our own solution with socket.io?
//spin up a seaport and listen for workers to connect
//generate the list from seaport query and http request each one on build
//how do we know all the retrievers have checked in?
//we don't, but the only downside is potentially missing some mmrs for 3 minutes
var seaport = require('seaport');
var server = seaport.createServer();
server.listen(config.REGISTRY_PORT);
*/
var retrievers = config.RETRIEVER_HOST;
var api_keys = config.STEAM_API_KEY.split(",");
//don't need these handlers when kue supports job ttl in 0.9?
process.on('SIGTERM', function() {
    clearActiveJobs(function(err) {
        process.exit(err || 1);
    });
});
process.on('SIGINT', function() {
    clearActiveJobs(function(err) {
        process.exit(err || 1);
    });
});
var d = domain.create();
d.on('error', function(err) {
    console.log(err.stack);
    clearActiveJobs(function(err2) {
        process.exit(err2 || err || 1);
    });
});
d.run(function() {
    console.log("[WORKER] starting worker");
    build(function() {
        startScan();
        jobs.promote();
        jobs.process('api', api_keys.length, processors.processApi);
        jobs.process('mmr', processors.processMmr);
        jobs.process('request', processors.processApi);
<<<<<<< HEAD
        setInterval(fullhistory, 10 * 60 * 1000, function() {});
=======
        setInterval(fullhistory, 3 * 60 * 1000, function() {});
>>>>>>> df9b28ef
        setInterval(updatenames, 3 * 60 * 1000, function() {});
        setInterval(build, 3 * 60 * 1000, function() {});
        //todo implement redis window check 
        //setInterval(apiStatus, 2 * 60 * 1000);
    });
});

function clearActiveJobs(cb) {
    jobs.active(function(err, ids) {
        if (err) {
            return cb(err);
        }
        async.mapSeries(ids, function(id, cb) {
            kue.Job.get(id, function(err, job) {
                if (job) {
                    console.log("requeued job %s", id);
                    job.inactive();
                }
                cb(err);
            });
        }, function(err) {
            console.log("cleared active jobs");
            cb(err);
        });
    });
}

function build(cb) {
    console.log("rebuilding sets");
    async.series({
        "trackedPlayers": function(cb) {
            db.players.find(selector("tracked"), function(err, docs) {
                if (err) {
                    return cb(err);
                }
                var t = {};
                docs.forEach(function(player) {
                    t[player.account_id] = true;
                });
                //console.log(t);
                cb(err, t);
            });
        },
        "userPlayers": function(cb) {
            db.players.find({
                last_visited: {
                    $ne: null
                }
            }, function(err, docs) {
                if (err) {
                    return cb(err);
                }
                var t = {};
                docs.forEach(function(player) {
                    t[player.account_id] = true;
                });
                //console.log(t);
                cb(err, t);
            });
        },
        "retrievers": function(cb) {
            var r = {};
            var b = [];
            var ps = retrievers.split(",").map(function(r) {
                return "http://" + r;
            });
            async.each(ps, function(url, cb) {
                getData(url, function(err, body) {
                    if (err) {
                        return cb(err);
                    }
                    for (var key in body.accounts) {
                        b.push(body.accounts[key]);
                    }
                    for (var key in body.accountToIdx) {
                        r[key] = url + "?account_id=" + key;
                    }
                    cb(err);
                });
            }, function(err) {
                var result = {
                    ratingPlayers: r,
                    bots: b,
                    retrievers: ps
                };
                cb(err, result);
            });
        }
    }, function(err, result) {
        if (err) {
            return build(cb);
        }
        result.ratingPlayers = result.retrievers.ratingPlayers;
        result.bots = result.retrievers.bots;
        result.retrievers = result.retrievers.retrievers;
        for (var key in result) {
            redis.set(key, JSON.stringify(result[key]));
        }
        //set local vars, could get them from redis if necessary
        trackedPlayers = result.trackedPlayers;
        ratingPlayers = result.ratingPlayers;
        userPlayers = result.userPlayers;
        cb();
    });
}

function startScan() {
    if (config.START_SEQ_NUM === "AUTO") {
        var container = generateJob("api_history", {});
        getData(container.url, function(err, data) {
            if (err) {
                return startScan();
            }
            scanApi(data.result.matches[0].match_seq_num);
        });
    }
    else if (config.START_SEQ_NUM) {
        scanApi(config.START_SEQ_NUM);
    }
    else {
        redis.get("match_seq_num", function(err, result) {
            if (!err && result) {
                scanApi(result);
            }
            else {
                return startScan();
            }
        });
    }
}
var q = async.queue(function(match, cb) {
    async.each(match.players, function(p, cb) {
        if (p.account_id in userPlayers) {
            //skipped
            match.parse_status = 3;
        }
        if (p.account_id in trackedPlayers) {
            //queued
            match.parse_status = 0;
        }
        if (p.account_id in ratingPlayers && match.lobby_type === 7) {
            queueReq("mmr", {
                match_id: match.match_id,
                account_id: p.account_id,
                url: ratingPlayers[p.account_id]
            }, function(err) {
                cb(err);
            });
        }
        else {
            cb();
        }
    }, function(err) {
        if (err) {
            return cb(err);
        }
        if (match.parse_status === 0 || match.parse_status === 3) {
            insertMatch(match, function(err) {
                if (err) {
                    return cb(err, match);
                }
                //queue parse
                if (match.parse_status === 0) {
                    queueReq("parse", match, function(err, job) {
                        cb(err, match);
                    });
                }
                else {
                    return cb(err, match);
                }
            });
        }
        else {
            cb(err, match);
        }
    });
});

function scanApi(seq_num) {
    var container = generateJob("api_sequence", {
        start_at_match_seq_num: seq_num
    });
    getData(container.url, function(err, data) {
        if (err) {
            return scanApi(seq_num);
        }
        var resp = data.result.matches;
        var next_seq_num = seq_num;
        if (resp.length) {
            next_seq_num = resp[resp.length - 1].match_seq_num + 1;
        }
        logger.info("[API] seq_num:%s, matches:%s, queue:%s", seq_num, resp.length, q.length());
        q.push(resp, function(err, match) {
            if (err) {
                console.log("failed to insert match from scanApi");
                process.exit(1);
            }
            else {
                //set the redis progress
                redis.set("match_seq_num", match.match_seq_num);
            }
        });
        //wait 100ms for each match less than 100
        var delay = (100 - resp.length) * 100;
        setTimeout(function() {
            scanApi(next_seq_num);
        }, delay);
    });
}

function apiStatus() {
    db.matches.findOne({}, {
        fields: {
            _id: 1
        },
        sort: {
            match_seq_num: -1
        }
    }, function(err, match) {
        var elapsed = (new Date() - db.matches.id(match._id).getTimestamp());
        console.log(elapsed);
        if (elapsed > 15 * 60 * 1000) {
            redis.set("apiDown", 1);
        }
        else {
            redis.set("apiDown", 0);
        }
    });
}<|MERGE_RESOLUTION|>--- conflicted
+++ resolved
@@ -58,11 +58,7 @@
         jobs.process('api', api_keys.length, processors.processApi);
         jobs.process('mmr', processors.processMmr);
         jobs.process('request', processors.processApi);
-<<<<<<< HEAD
-        setInterval(fullhistory, 10 * 60 * 1000, function() {});
-=======
         setInterval(fullhistory, 3 * 60 * 1000, function() {});
->>>>>>> df9b28ef
         setInterval(updatenames, 3 * 60 * 1000, function() {});
         setInterval(build, 3 * 60 * 1000, function() {});
         //todo implement redis window check 
