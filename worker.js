--- conflicted
+++ resolved
@@ -11,10 +11,7 @@
 var constants = require('./constants');
 var sql = {};
 var sqlq = fs.readdirSync('./sql');
-<<<<<<< HEAD
 var queries = require('./queries');
-=======
->>>>>>> 52105d87
 var composition = require('./composition');
 sqlq.forEach(function(f)
 {
@@ -169,7 +166,6 @@
         cb(err);
     });
 }, 60 * 60 * 1000);
-<<<<<<< HEAD
 invokeInterval(function notablePlayers(cb)
 {
     var container = utility.generateJob("api_notable",
@@ -189,7 +185,6 @@
         }, cb);
     });
 }, 10 * 60 * 1000);
-=======
 
 function invokeInterval(func, delay)
 {
@@ -227,5 +222,4 @@
             }
         });
     })();
-}
->>>>>>> 52105d87
+}