--- conflicted
+++ resolved
@@ -37,18 +37,10 @@
     jobs.promote();
     jobs.process('api', processors.processApi);
     jobs.process('mmr', processors.processMmr);
-<<<<<<< HEAD
     setInterval(fullhistory, 30 * 60 * 1000, function() {});
     setInterval(updatenames, 5 * 60 * 1000, function() {});
     setInterval(build, 5 * 60 * 1000, function() {});
-=======
-    setInterval(clearActiveJobs, 1 * 60 * 1000);
-    setInterval(fullhistory, 60 * 60 * 1000);
-    setInterval(updatenames, 5 * 60 * 1000);
-    setInterval(getmissing, 5 * 60 * 1000);
-    setInterval(build, 5 * 60 * 1000);
     setInterval(apiStatus, 5 * 60 * 1000);
->>>>>>> 13b5d4d7
 });
 
 function build(cb) {
@@ -196,16 +188,14 @@
             duration: 1
         },
         sort: {
-            match_id : -1
+            match_seq_num : -1
         }
     }, function(err, matches) {
         var date = new Date();
-        if (date.getTime() - matches.start_time - matches.duration > 5 * 60) {
+        if (date.getTime() - matches.start_time - matches.duration > 10 * 60 * 1000) {
             redis.set("apiDown", 1);
         } else {
             redis.set("apiDown", 0);
         }
-    })
-}
-
-apiStatus();+    });
+}