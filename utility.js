--- conflicted
+++ resolved
@@ -74,17 +74,18 @@
                 payload: payload
             };
         },
-<<<<<<< HEAD
-        "api_skill": function(){
+        "api_skill": function() {
             return {
                 url: api_url + "/IDOTA2Match_570/GetMatchHistory/v0001/?key=" + api_key + "&start_at_match_id=" + payload.start_at_match_id + "&skill=" + payload.skill,
                 title: [type, payload.skill].join(),
-=======
+                type: "api",
+                payload: payload
+            };
+        },
         "api_live": function() {
             return {
                 url: api_url + "/IDOTA2Match_570/GetLiveLeagueGames/v0001/?key=" + api_key,
                 title: [type].join(),
->>>>>>> cc276e1a
                 type: "api",
                 payload: payload
             };
@@ -148,75 +149,75 @@
 }
 
 function getData(url, cb) {
-        //select a random element if array
-        var u = (typeof url === "object") ? url[Math.floor(Math.random() * url.length)] : url;
-        var parse = urllib.parse(u, true);
-        var proxy;
-        if (parse.host === "api.steampowered.com") {
-            //choose an api key to use
-            var api_keys = config.STEAM_API_KEY.split(",");
-            parse.query.key = api_keys[Math.floor(Math.random() * api_keys.length)];
-            parse.search = null;
-            /*
-            //choose a proxy to request through
-            var proxies = config.PROXY_URLS.split(",");
-            //add no proxy option
-            proxies.push(null);
-            proxy = proxies[Math.floor(Math.random() * proxies.length)];
-            console.log(proxies, proxy);
-            */
-            //choose a steam api host
-            var api_hosts = config.STEAM_API_HOST.split(",");
-            parse.host = api_hosts[Math.floor(Math.random() * api_hosts.length)];
-        }
-        var target = urllib.format(parse);
-        logger.info("getData: %s", target);
-        var delay = 1000;
-        return setTimeout(function() {
-            request({
-                proxy: proxy,
-                url: target,
-                json: true,
-                timeout: 30000
-            }, function(err, res, body) {
-                if (err || res.statusCode !== 200 || !body) {
-                    if (body && body.error) {
-                        //body contained an error (probably from retriever)
-                        //non-retryable
-                        return cb(body);
-                    }
-                    logger.info("retrying: %s", target);
+    //select a random element if array
+    var u = (typeof url === "object") ? url[Math.floor(Math.random() * url.length)] : url;
+    var parse = urllib.parse(u, true);
+    var proxy;
+    if (parse.host === "api.steampowered.com") {
+        //choose an api key to use
+        var api_keys = config.STEAM_API_KEY.split(",");
+        parse.query.key = api_keys[Math.floor(Math.random() * api_keys.length)];
+        parse.search = null;
+        /*
+        //choose a proxy to request through
+        var proxies = config.PROXY_URLS.split(",");
+        //add no proxy option
+        proxies.push(null);
+        proxy = proxies[Math.floor(Math.random() * proxies.length)];
+        console.log(proxies, proxy);
+        */
+        //choose a steam api host
+        var api_hosts = config.STEAM_API_HOST.split(",");
+        parse.host = api_hosts[Math.floor(Math.random() * api_hosts.length)];
+    }
+    var target = urllib.format(parse);
+    logger.info("getData: %s", target);
+    var delay = 1000;
+    return setTimeout(function() {
+        request({
+            proxy: proxy,
+            url: target,
+            json: true,
+            timeout: 30000
+        }, function(err, res, body) {
+            if (err || res.statusCode !== 200 || !body) {
+                if (body && body.error) {
+                    //body contained an error (probably from retriever)
+                    //non-retryable
+                    return cb(body);
+                }
+                logger.info("retrying: %s", target);
+                return getData(url, cb);
+            }
+            else if (body.result) {
+                if (body.result.status === 15 || body.result.error === "Practice matches are not available via GetMatchDetails" || body.result.error === "No Match ID specified" || body.result.error === "Match ID not found") {
+                    //user does not have stats enabled or attempting to get private match/invalid id, don't retry
+                    //non-retryable
+                    return cb(body);
+                }
+                else if (body.result.error || body.result.status === 2) {
+                    //valid response, but invalid data, retry
+                    logger.info("invalid data: %s, %s", target, JSON.stringify(body));
                     return getData(url, cb);
                 }
-                else if (body.result) {
-                    if (body.result.status === 15 || body.result.error === "Practice matches are not available via GetMatchDetails" || body.result.error === "No Match ID specified" || body.result.error === "Match ID not found") {
-                        //user does not have stats enabled or attempting to get private match/invalid id, don't retry
-                        //non-retryable
-                        return cb(body);
-                    }
-                    else if (body.result.error || body.result.status === 2) {
-                        //valid response, but invalid data, retry
-                        logger.info("invalid data: %s, %s", target, JSON.stringify(body));
-                        return getData(url, cb);
-                    }
-                }
-                return cb(null, body);
-            });
-        }, delay);
-    }
-    /*
-     * Converts a steamid 64 to a steamid 32
-     *
-     * Returns a BigNumber
-     */
+            }
+            return cb(null, body);
+        });
+    }, delay);
+}
+/*
+ * Converts a steamid 64 to a steamid 32
+ *
+ * Returns a BigNumber
+ */
 function convert64to32(id) {
-        return new BigNumber(id).minus('76561197960265728');
-    }
-    /*
-     * Converts a steamid 64 to a steamid 32
-     *
-     * Returns a BigNumber
-     */
+    return new BigNumber(id).minus('76561197960265728');
+}
+/*
+ * Converts a steamid 64 to a steamid 32
+ *
+ * Returns a BigNumber
+ */
 function convert32to64(id) {
     return new BigNumber('76561197960265728').plus(id);
 }
@@ -251,7 +252,7 @@
     for (var i = 0; i < array.length; i++) {
         var el = array[i];
         if (modeMap[el] == null) modeMap[el] = 1;
-        else modeMap[el] ++;
+        else modeMap[el]++;
         if (modeMap[el] > maxCount) {
             maxEl = el;
             maxCount = modeMap[el];
