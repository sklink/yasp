var request = require('request');
var async = require('async');
var winston = require('winston');
var config = require('./config');
var BigNumber = require('big-number').n;
var urllib = require('url');
var transports = [];
transports.push(new(winston.transports.Console)(
{
    'timestamp': true
}));
var logger = new(winston.Logger)(
{
    transports: transports
});
/**
 * Tokenizes an input string.
 *
 * @param {String} Input
 *
 * @return {Array}
 */
function tokenize(input)
{
    return input.replace(/[^a-zA-Z- ]+/g, '').replace('/ {2,}/', ' ').toLowerCase().split(' ');
}

function generateJob(type, payload)
{
    var api_url = "http://api.steampowered.com";
    var api_key;
    var opts = {
        "api_details": function()
        {
            return {
                url: api_url + "/IDOTA2Match_570/GetMatchDetails/V001/?key=" + api_key + "&match_id=" + payload.match_id,
                title: [type, payload.match_id].join(),
                type: "api",
                payload: payload
            };
        },
        "api_history": function()
        {
            return {
                url: api_url + "/IDOTA2Match_570/GetMatchHistory/V001/?key=" + api_key + (payload.account_id ? "&account_id=" + payload.account_id : "") + (payload.matches_requested ? "&matches_requested=" + payload.matches_requested : "") + (payload.hero_id ? "&hero_id=" + payload.hero_id : "") + (payload.leagueid ? "&league_id=" + payload.leagueid : ""),
                title: [type, payload.account_id].join(),
                type: "api",
                payload: payload
            };
        },
        "api_summaries": function()
        {
            return {
                url: api_url + "/ISteamUser/GetPlayerSummaries/v0002/?key=" + api_key + "&steamids=" + payload.players.map(function(p)
                {
                    return convert32to64(p.account_id).toString();
                }).join(),
                title: [type, payload.summaries_id].join(),
                type: "api",
                payload: payload
            };
        },
        "api_sequence": function()
        {
            return {
                url: api_url + "/IDOTA2Match_570/GetMatchHistoryBySequenceNum/V001/?key=" + api_key + "&start_at_match_seq_num=" + payload.start_at_match_seq_num,
                title: [type, payload.seq_num].join(),
                type: "api"
            };
        },
        "api_heroes": function()
        {
            return {
                url: api_url + "/IEconDOTA2_570/GetHeroes/v0001/?key=" + api_key + "&language=" + payload.language,
                title: [type, payload.language].join(),
                type: "api",
                payload: payload
            };
        },
        "api_leagues": function()
        {
            return {
                url: api_url + "/IDOTA2Match_570/GetLeagueListing/v0001/?key=" + api_key,
                title: [type].join(),
                type: "api",
                payload: payload
            };
        },
        "api_skill": function()
        {
            return {
                url: api_url + "/IDOTA2Match_570/GetMatchHistory/v0001/?key=" + api_key + "&start_at_match_id=" + payload.start_at_match_id + "&skill=" + payload.skill + "&hero_id=" + payload.hero_id + "&min_players=10",
                title: [type, payload.skill].join(),
                type: "api",
                payload: payload
            };
        },
        "api_live": function()
        {
            return {
                url: api_url + "/IDOTA2Match_570/GetLiveLeagueGames/v0001/?key=" + api_key,
                title: [type].join(),
                type: "api",
                payload: payload
            };
        },
        "api_notable": function()
        {
            return {
                url: api_url + "/IDOTA2Fantasy_570/GetProPlayerList/v1/?key=" + api_key,
                title: [type].join(),
                type: "api",
                payload: payload
            };
        },
        "parse": function()
        {
            return {
                title: [type, payload.match_id].join(),
                type: type,
                url: payload.url,
                payload: payload
            };
        },
        "request": function()
        {
            return {
                url: api_url + "/IDOTA2Match_570/GetMatchDetails/V001/?key=" + api_key + "&match_id=" + payload.match_id,
                title: [type, payload.match_id].join(),
                type: type,
                request: true,
                payload: payload
            };
        },
        "fullhistory": function()
        {
            return {
                title: [type, payload.account_id].join(),
                type: type,
                payload: payload
            };
        },
        "mmr": function()
        {
            return {
                title: [type, payload.match_id, payload.account_id].join(),
                type: type,
                url: payload.url,
                payload: payload
            };
        },
        "cache": function()
        {
            return {
                title: [type, payload.match_id, payload.account_id].join(),
                type: type,
                payload: payload
            };
        }
    };
    return opts[type]();
}

function getData(url, cb)
{
    var u;
    var delay = Number(config.DEFAULT_DELAY);
    var proxyAffinityRange;
    if (url.constructor === Array)
    {
        //select a random element if array
        u = url[Math.floor(Math.random() * url.length)];
    }
    else if (typeof url === "object")
    {
        //options object
        u = url.url;
        delay = url.delay || delay;
        proxyAffinityRange = url.proxyAffinityRange || proxyAffinityRange;
    }
    else
    {
        u = url;
    }
    var parse = urllib.parse(u, true);
    var proxy;
    var steam_api = false;
    if (parse.host === "api.steampowered.com")
    {
        steam_api = true;
        //choose an api key to use
        var api_keys = config.STEAM_API_KEY.split(",");
        parse.query.key = api_keys[Math.floor(Math.random() * api_keys.length)];
        parse.search = null;
        /*
        //choose a proxy to request through
        var proxies = config.PROXY_URLS.split(",");
        //add no proxy option
        proxies.push(null);
        proxy = proxies[Math.floor(Math.random() * proxies.length)];
        console.log(proxies, proxy);
        */
        //choose a steam api host
        var api_hosts = config.STEAM_API_HOST.split(",");
        api_hosts = proxyAffinityRange ? api_hosts.slice(0, proxyAffinityRange) : api_hosts;
        parse.host = api_hosts[Math.floor(Math.random() * api_hosts.length)];
    }
    var target = urllib.format(parse);
    logger.info("getData: %s", target);
    return setTimeout(function()
    {
        request(
        {
            proxy: proxy,
            url: target,
            json: true,
            timeout: 30000
        }, function(err, res, body)
        {
            if (body && body.error)
            {
                //body contained specific error (probably from retriever)
                //non-retryable
                return cb(body);
            }
            if (err || res.statusCode !== 200 || !body || (steam_api && !body.result && !body.response && !body.player_infos))
            {
                //invalid response
                if (url.noRetry)
                {
                    return cb(err || "invalid response");
                }
                else
                {
                    logger.info("invalid response, retrying: %s", target);
                    return getData(url, cb);
                }
            }
            else if (body.result)
            {
                //steam api usually returns data with body.result, getplayersummaries has body.response
                if (body.result.status === 15 || body.result.error === "Practice matches are not available via GetMatchDetails" || body.result.error === "No Match ID specified" || body.result.error === "Match ID not found")
                {
                    //user does not have stats enabled or attempting to get private match/invalid id, don't retry
                    //non-retryable
                    return cb(body);
                }
                else if (body.result.error || body.result.status === 2)
                {
                    //valid response, but invalid data, retry
                    if (url.noRetry)
                    {
                        return cb(err || "invalid data");
                    }
                    else
                    {
                        logger.info("invalid data, retrying: %s, %s", target, JSON.stringify(body));
                        return getData(url, cb);
                    }
                }
            }
            return cb(null, body,
            {
                hostname: parse.host
            });
        });
    }, delay);
}
/*
 * Converts a steamid 64 to a steamid 32
 *
 * Returns a BigNumber
 */
function convert64to32(id)
{
    return new BigNumber(id).minus('76561197960265728');
}
/*
 * Converts a steamid 64 to a steamid 32
 *
 * Returns a BigNumber
 */
function convert32to64(id)
{
    return new BigNumber('76561197960265728').plus(id);
}

function isRadiant(player)
{
    return player.player_slot < 128;
}

function mergeObjects(merge, val)
{
    for (var attr in val)
    {
        //NaN test
        if (Number.isNaN(val[attr]))
        {
            val[attr] = 0;
        }
        //does property exist?
        if (!merge[attr])
        {
            merge[attr] = val[attr];
        }
        else if (val[attr].constructor === Array)
        {
            merge[attr] = merge[attr].concat(val[attr]);
        }
        else if (typeof val[attr] === "object")
        {
            mergeObjects(merge[attr], val[attr]);
        }
        else
        {
            merge[attr] += Number(val[attr]);
        }
    }
}

function mode(array)
{
    if (array.length == 0) return null;
    var modeMap = {};
    var maxEl = array[0],
        maxCount = 1;
    for (var i = 0; i < array.length; i++)
    {
        var el = array[i];
        if (modeMap[el] == null) modeMap[el] = 1;
        else modeMap[el]++;
        if (modeMap[el] > maxCount)
        {
            maxEl = el;
            maxCount = modeMap[el];
        }
    }
    return maxEl;
}

function getParseSchema()
{
    return {
        "version": 16,
        "match_id": 0,
        "teamfights": [],
        "objectives": [],
        "chat": [],
        "radiant_gold_adv": [],
        "radiant_xp_adv": [],
        "players": Array.apply(null, new Array(10)).map(function()
        {
            return {
                "player_slot": 0,
                "stuns": 0,
                "max_hero_hit":
                {
                    value: 0
                },
                "times": [],
                "gold_t": [],
                "lh_t": [],
                "xp_t": [],
                "obs_log": [],
                "sen_log": [],
                "purchase_log": [],
                "kills_log": [],
                "buyback_log": [],
                //"pos": {},
                "lane_pos":
                {},
                "obs":
                {},
                "sen":
                {},
                "actions":
                {},
                "pings":
                {},
                "purchase":
                {},
                "gold_reasons":
                {},
                "xp_reasons":
                {},
                "killed":
                {},
                "item_uses":
                {},
                "ability_uses":
                {},
                "hero_hits":
                {},
                "damage":
                {},
                "damage_taken":
                {},
                "damage_inflictor":
                {},
                "runes":
                {},
                "killed_by":
                {},
                "kill_streaks":
                {},
                "multi_kills":
                {},
                "healing":
                {},
                "life_state":
                {},
                "modifier_applied":
                {},
                /*
                "kill_streaks_log": [], // an array of kill streak values
                //     where each kill streak is an array of kills where
                //         where each kill is an object that contains
                //             - the hero id of the player who was killed
                //             - the multi kill id of this kill
                //             - the team fight id of this kill
                //             - the time of this kill
                "multi_kill_id_vals": [] // an array of multi kill values (the length of each multi kill)
                */
            };
        })
    };
}

function generatePositionData(d, p)
{
    //d, a hash of keys to process
    //p, a player containing keys with values as position hashes
    //stores the resulting arrays in the keys of d
    //64 is the offset of x and y values
    //subtracting y from 127 inverts from bottom/left origin to top/left origin
    for (var key in d)
    {
        var t = [];
        for (var x in p[key])
        {
            for (var y in p[key][x])
            {
                t.push(
                {
                    x: Number(x) - 64,
                    y: 127 - (Number(y) - 64),
                    value: p[key][x][y]
                });
            }
        }
        d[key] = t;
    }
    return d;
}

function isSignificant(constants, m)
{
    return Boolean(constants.game_mode[m.game_mode] && constants.game_mode[m.game_mode].balanced && constants.lobby_type[m.lobby_type] && constants.lobby_type[m.lobby_type].balanced && m.radiant_win !== undefined && m.duration > 60 * 5);
}

function max(array)
{
    return Math.max.apply(null, array);
}

function min(array)
{
    return Math.min.apply(null, array);
}

<<<<<<< HEAD
function invokeInterval(func, delay)
{
    //invokes the function immediately, waits for callback, waits the delay, and then calls it again
    (function invoker()
    {
        console.log("running %s", func.name);
        func(function(err)
        {
            if (err)
            {
                //log the error, but wait until next interval to retry
                console.error(err);
            }
            setTimeout(invoker, delay);
        });
    })();
}

=======
>>>>>>> 52105d87
function preprocessQuery(query, constants)
{
    //check if we already processed to ensure idempotence
    if (query.processed)
    {
        return;
    }
    //select,the query received, build the mongo query and the js filter based on this
    query.db_select = {};
    query.js_select = {};
    query.filter_count = 0;
    var dbAble = {
        "account_id": 1,
        "leagueid": 1,
        "hero_id": 1,
        "game_mode": 1,
        "lobby_type": 1
    };
    //reserved keywords, don't treat these as filters
    var exceptions = {
        "json": 1,
        "compare_account_id": 1,
        "sql": 1
    };
    for (var key in query.select)
    {
        //arrayify the element
        query.select[key] = [].concat(query.select[key]).map(function(e)
        {
            if (typeof e === "object")
            {
                //just return the object if it's an array or object
                return e;
            }
            //numberify this element
            return Number(e);
        });
        if (dbAble[key])
        {
            query.db_select[key] = query.select[key][0];
        }
        query.js_select[key] = query.select[key];
        if (!exceptions[key])
        {
            query.filter_count += 1;
        }
    }
    query.limit = 20000;
    //mark this query processed
    query.processed = true;
    console.log(query);
    return query;
}

function getAggs()
{
    return {
        match_id: "api",
        player_slot: "api",
        account_id: "api",
        heroes: "api",
        teammates: "api",
        win: "api",
        lose: "api",
        radiant_win: "api",
        player_win: "api",
        abandons: "api",
        start_time: "api",
        duration: "api",
        cluster: "api",
        region: "api",
        patch: "api",
        first_blood_time: "api",
        lobby_type: "api",
        game_mode: "api",
        level: "api",
        kills: "api",
        deaths: "api",
        assists: "api",
        kda: "api",
        last_hits: "api",
        denies: "api",
        hero_damage: "api",
        tower_damage: "api",
        hero_healing: "api",
        //kills_per_min: "api",
        gold_per_min: "api",
        xp_per_min: "api",
        hero_id: "api",
        leaver_status: "api",
        isRadiant: "api",
        version: "parsed",
        courier_kills: "parsed",
        tower_kills: "parsed",
        neutral_kills: "parsed",
        lane: "parsed",
        lane_role: "parsed",
        obs: "parsed",
        sen: "parsed",
        item_uses: "parsed",
        purchase_time: "parsed",
        item_usage: "parsed",
        item_win: "parsed",
        purchase: "parsed",
        ability_uses: "parsed",
        hero_hits: "parsed",
        multi_kills: "parsed",
        kill_streaks: "parsed",
        all_word_counts: "parsed",
        my_word_counts: "parsed",
        "throw": "parsed",
        comeback: "parsed",
        stomp: "parsed",
        loss: "parsed",
        actions_per_min: "parsed",
        purchase_ward_observer: "parsed",
        purchase_ward_sentry: "parsed",
        purchase_tpscroll: "parsed",
        purchase_rapier: "parsed",
        purchase_gem: "parsed",
        pings: "parsed",
        stuns: "parsed",
        lane_efficiency_pct: "parsed",
        parse_status: "parsed",
        skill: "skill"
    };
}
//reduce match to only fields needed for aggregation/filtering
function reduceAggregable(pm)
{
    var result = {};
    for (var key in getAggs())
    {
        result[key] = pm[key];
    }
    return result;
}
//reduce match to only fields needed for basic display
function reduceMinimal(pm)
{
    return {
        match_id: pm.match_id,
        player_slot: pm.player_slot,
        hero_id: pm.hero_id,
        game_mode: pm.game_mode,
        kills: pm.kills,
        deaths: pm.deaths,
        assists: pm.assists,
        last_hits: pm.last_hits,
        gold_per_min: pm.gold_per_min,
        parse_status: pm.parse_status,
        skill: pm.skill,
        player_win: pm.player_win,
        start_time: pm.start_time,
        duration: pm.duration
    };
}
module.exports = {
    tokenize: tokenize,
    logger: logger,
    generateJob: generateJob,
    getData: getData,
    convert32to64: convert32to64,
    convert64to32: convert64to32,
    isRadiant: isRadiant,
    mergeObjects: mergeObjects,
    mode: mode,
    generatePositionData: generatePositionData,
    getParseSchema: getParseSchema,
    isSignificant: isSignificant,
    max: max,
    min: min,
<<<<<<< HEAD
    invokeInterval: invokeInterval,
=======
>>>>>>> 52105d87
    preprocessQuery: preprocessQuery,
    getAggs: getAggs,
    reduceAggregable: reduceAggregable,
    reduceMinimal: reduceMinimal
};<|MERGE_RESOLUTION|>--- conflicted
+++ resolved
@@ -469,27 +469,6 @@
     return Math.min.apply(null, array);
 }
 
-<<<<<<< HEAD
-function invokeInterval(func, delay)
-{
-    //invokes the function immediately, waits for callback, waits the delay, and then calls it again
-    (function invoker()
-    {
-        console.log("running %s", func.name);
-        func(function(err)
-        {
-            if (err)
-            {
-                //log the error, but wait until next interval to retry
-                console.error(err);
-            }
-            setTimeout(invoker, delay);
-        });
-    })();
-}
-
-=======
->>>>>>> 52105d87
 function preprocessQuery(query, constants)
 {
     //check if we already processed to ensure idempotence
@@ -662,10 +641,6 @@
     isSignificant: isSignificant,
     max: max,
     min: min,
-<<<<<<< HEAD
-    invokeInterval: invokeInterval,
-=======
->>>>>>> 52105d87
     preprocessQuery: preprocessQuery,
     getAggs: getAggs,
     reduceAggregable: reduceAggregable,
