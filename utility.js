var dotenv = require('dotenv');
dotenv.load();
var spawn = require('child_process').spawn,
    BigNumber = require('big-number').n,
    request = require('request'),
    winston = require('winston'),
    fs = require('fs'),
    util = require('util'),
    stream = require('stream'),
    AWS = require('aws-sdk'),
    redis = require('redis'),
    parseRedisUrl = require('parse-redis-url')(redis),
    streamifier = require('streamifier');
var api_url = "https://api.steampowered.com/IDOTA2Match_570";
var summaries_url = "http://api.steampowered.com/ISteamUser";
var options = parseRedisUrl.parse(process.env.REDIS_URL || "redis://127.0.0.1:6379");
options.auth = options.password; //set 'auth' key for kue
var kue = require('kue');
var db = require('monk')(process.env.MONGO_URL || "mongodb://localhost/dota");
db.get('matches').index('match_id', {
    unique: true
});
db.get('matches').index('players.account_id');
db.get('players').index('account_id', {
    unique: true
});
db.matches = db.get('matches');
db.players = db.get('players');
var redisclient = redis.createClient(options.port, options.host, {
    auth_pass: options.password
});
var jobs = kue.createQueue({
    redis: options
});
jobs.promote();
var transports = [];
if (process.env.NODE_ENV !== "test") {
    transports.push(new(winston.transports.Console)({
        'timestamp': true
    }));
}
var logger = new(winston.Logger)({
    transports: transports
});

/*
 * Converts a steamid 64 to a steamid 32
 *
 * Returns a BigNumber
 */
function convert64to32(id) {
    return BigNumber(id).minus('76561197960265728');
}

/*
 * Converts a steamid 64 to a steamid 32
 *
 * Returns a BigNumber
 */
function convert32to64(id) {
    return BigNumber('76561197960265728').plus(id);
}

/*
 * Makes search from a datatables call
 */
function makeSearch(search, columns) {
    var s = {};
    columns.forEach(function(c) {
        s[c.data] = "/.*" + search + ".*/";
    });
    return s;
}

/*
 * Makes sort from a datatables call
 */
function makeSort(order, columns) {
    var sort = {};
    order.forEach(function(s) {
        var c = columns[Number(s.column)];
        if (c) {
            sort[c.data] = s.dir === 'desc' ? -1 : 1;
        }
    });
    return sort;
}

function isRadiant(player) {
    return player.player_slot < 64;
}

function queueReq(type, payload, cb) {
    checkDuplicate(type, payload, function(err) {
        if (err) {
            logger.info(err);
            return cb(null);
        }
        var job = generateJob(type, payload);
        var kuejob = jobs.create(job.type, job).attempts(10).backoff({
            delay: 60000,
            type: 'exponential'
        }).removeOnComplete(true).priority(payload.priority || 'normal').save(function(err) {
            logger.info("[KUE] created jobid: %s", kuejob.id);
            cb(err, kuejob);
        });
    });
}

function checkDuplicate(type, payload, cb) {
    if (type === "api_details" && payload.match_id) {
        //make sure match doesn't exist already in db
        //parse requests are allowed to repeat
        db.matches.findOne({
            match_id: payload.match_id
        }, function(err, doc) {
            if (!err && !doc) {
                return cb(null);
            }
            cb(new Error("duplicate found"));
        });
    }
    else {
        //no duplicate check for anything else
        cb(null);
    }
}

function generateJob(type, payload) {
    if (type === "api_details") {
        return {
            url: api_url + "/GetMatchDetails/V001/?key=" + process.env.STEAM_API_KEY + "&match_id=" + payload.match_id,
            title: [type, payload.match_id].join(),
            type: "api",
            payload: payload
        };
    }
    if (type === "api_history") {
        var url = api_url + "/GetMatchHistory/V001/?key=" + process.env.STEAM_API_KEY;
        url += payload.account_id ? "&account_id=" + payload.account_id : "";
        url += payload.matches_requested ? "&matches_requested=" + payload.matches_requested : "";
        url += payload.hero_id ? "&hero_id=" + payload.hero_id : "";
        return {
            url: url,
            title: [type, payload.account_id].join(),
            type: "api",
            payload: payload
        };
    }
    if (type === "api_summaries") {
        var steamids = [];
        payload.players.forEach(function(player) {
            steamids.push(convert32to64(player.account_id).toString());
        });
        payload.query = steamids.join();
        return {
            url: summaries_url + "/GetPlayerSummaries/v0002/?key=" + process.env.STEAM_API_KEY + "&steamids=" + payload.query,
            title: [type, payload.summaries_id].join(),
            type: "api",
            payload: payload
        };
    }
    if (type === "api_sequence") {
        return {
            url: api_url + "/GetMatchHistoryBySequenceNum/V001/?key=" + process.env.STEAM_API_KEY + "&start_at_match_seq_num=" + payload.seq_num,
            title: [type, payload.match_id].join(),
            type: "api",
            payload: payload
        };
    }
    if (type === "parse") {
        return {
            title: [type, payload.match_id].join(),
            type: type,
            fileName: payload.fileName,
            payload: {
                match_id: payload.match_id,
                start_time: payload.start_time
            }
        };
    }
    else {
        logger.info("unknown type for generateJob");
        return null;
    }
}

function runParse(input, cb) {
    var parser_file = "parser/target/stats-0.1.0.jar";
    var output = "";
    var cp = spawn("java", ["-jar",
        parser_file
    ]);
    var inStream;
    if (typeof input === "string") {
        inStream = fs.createReadStream(input);
    }
    else {
        inStream = streamifier.createReadStream(input);
    }
    inStream.pipe(cp.stdin);
    inStream.on('error', function(err) {
        logger.info(err);
        return cb(err);
    });
    cp.stdout.on('data', function(data) {
        output += data;
    });
    cp.on('exit', function(code) {
        logger.info("[PARSER] exit code: %s", code);
        try {
            output = JSON.parse(output);
            return cb(code, output);
        }
        catch (err) {
            //error parsing json output
            logger.info(err);
            return cb(err);
        }
    });
}

function getData(url, cb) {
    setTimeout(function() {
        var target = url;
        //array given, pick one randomly
        if (typeof url === "object") {
            target = url[Math.floor(Math.random() * url.length)];
        }
        request({
            url: target,
            json: true
        }, function(err, res, body) {
            if (err || res.statusCode !== 200 || !body) {
                logger.info("retrying: %s", target);
                return getData(url, cb);
            }
            logger.info("got data: %s", url);
            if (body.result) {
                //steam api response
                if (body.result.status === 15 || body.result.error === "Practice matches are not available via GetMatchDetails" || body.result.error === "No Match ID specified") {
                    //user does not have stats enabled or attempting to get private match/invalid id, don't retry
                    logger.info(body);
                    return cb(body);
                }
                else if (body.result.error || body.result.status === 2) {
                    //valid response, but invalid data, retry
<<<<<<< HEAD
                    logger.info("invalid data: %s, %s", target, body);
=======
                    logger.info("invalid data: %s", target);
>>>>>>> 00e2eaaa
                    return cb("invalid data");
                }
            }
            //generic valid response
            return cb(null, body);
        });
    }, 1000);
}

function getS3Url(match_id, cb) {
    var archiveName = match_id + ".dem.bz2";
    var s3 = new AWS.S3();
    var params = {
        Bucket: process.env.AWS_S3_BUCKET,
        Key: archiveName
    };
    var url;
    try {
        url = s3.getSignedUrl('getObject', params);
        cb(null, url);
    }
    catch (e) {
        logger.info("[S3] %s not in S3", match_id);
        cb(new Error("S3 UNAVAILABLE"));
    }
}

function uploadToS3(data, archiveName, cb) {
    var s3 = new AWS.S3();
    var params = {
        Bucket: process.env.AWS_S3_BUCKET,
        Key: archiveName
    };
    params.Body = data;
    s3.putObject(params, function(err, data) {
        cb(err);
    });
}

function insertMatch(match, cb) {
    var summaries = {
        summaries_id: new Date(),
        players: match.players
    };
    //queue for player names
    queueReq("api_summaries", summaries, function(err) {
        if (err) {
            return logger.info(err);
        }
    });
    if (match.parsed_data) {
        match.parse_status = 2;
    }
    else {
        match.parse_status = 0;
        queueReq("parse", match, function(err) {
            if (err) {
                return logger.info(err);
            }
        });
    }
    db.matches.update({
            match_id: match.match_id
        }, {
            $set: match
        }, {
            upsert: true
        },
        function(err) {
            cb(err);
        });
}

function insertPlayer(player, cb) {
    var account_id = Number(convert64to32(player.steamid));
    player.last_summaries_update = new Date();
    db.players.update({
        account_id: account_id
    }, {
        $set: player
    }, {
        upsert: true
    }, function(err) {
        cb(err);
    });
}



function decompress(archiveName, cb) {
    var cp = spawn("bunzip2", [archiveName]);
    cp.on('exit', function(code) {
        logger.info("[BZIP2] exit code: %s", code);
        cb(code);
    });
}

module.exports = {
    //utilities
    db: db,
    redis: redisclient,
    logger: logger,
    kue: kue,
    jobs: jobs,
    convert32to64: convert32to64,
    convert64to32: convert64to32,
    isRadiant: isRadiant,
    generateJob: generateJob,
    getData: getData,
    queueReq: queueReq,
    makeSearch: makeSearch,
    makeSort: makeSort,

    //s3
    getS3Url: getS3Url,
    uploadToS3: uploadToS3,

    //insertion
    insertPlayer: insertPlayer,
    insertMatch: insertMatch,

    //parse
    runParse: runParse,
    decompress: decompress,
};<|MERGE_RESOLUTION|>--- conflicted
+++ resolved
@@ -245,11 +245,7 @@
                 }
                 else if (body.result.error || body.result.status === 2) {
                     //valid response, but invalid data, retry
-<<<<<<< HEAD
                     logger.info("invalid data: %s, %s", target, body);
-=======
-                    logger.info("invalid data: %s", target);
->>>>>>> 00e2eaaa
                     return cb("invalid data");
                 }
             }
