--- conflicted
+++ resolved
@@ -361,9 +361,8 @@
 }
 
 function reduceMatch(match) {
-<<<<<<< HEAD
     //trim down the size of a player_match so cache.data isn't so big
-    return {
+    match = {
         hero_id: match.hero_id,
         game_mode: match.game_mode,
         kills: match.kills,
@@ -378,19 +377,7 @@
         start_time: match.start_time,
         duration: match.duration
     };
-=======
-    //returns only the minimum of data required for display
-    //we can delete match.parsed_data since we generate parsedPlayers from it
-    delete match.parsed_data;
-    //we can delete the following if we are only caching aggregations
-    delete match.my_word_counts;
-    delete match.all_word_counts;
-    delete match.all_players;
-    delete match.parsedPlayers;
-    delete match.players[0].ability_upgrades;
-    delete match.players[0].parsedPlayer;
     return match;
->>>>>>> 9cd2ac5a
 }
 
 function max(array) {
