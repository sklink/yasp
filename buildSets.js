--- conflicted
+++ resolved
@@ -79,11 +79,7 @@
         }
     }, function(err, result) {
         if (err) {
-<<<<<<< HEAD
-            console.log('error occured during buildSets: %s', err);
-=======
             console.log('error occurred during buildSets: %s', err);
->>>>>>> 43fded10
             return cb(err);
         }
         console.log('saving sets to redis');
