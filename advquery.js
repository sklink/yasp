var db = require('./db');
var compute = require('./compute');
var computeMatchData = compute.computeMatchData;
var utility = require('./utility');
var isRadiant = utility.isRadiant;
var mergeObjects = utility.mergeObjects;
var helper = require('./helper');
var aggHeroes = helper.aggHeroes;
var aggTeammates = helper.aggTeammates;
var isSignificant = helper.isSignificant;
var async = require('async');

function advQuery(options, cb) {
    var default_project = {
        start_time: 1,
        match_id: 1,
        cluster: 1,
        game_mode: 1,
        duration: 1,
        radiant_win: 1,
        parse_status: 1,
        first_blood_time: 1,
        lobby_type: 1,
        leagueid: 1,
        radiant_name: 1,
        dire_name: 1
    };
    options.project = options.project || default_project;
    options.project.players = 1;
    //only project the fields we need
    options.project["players.account_id"] = 1;
    options.project["players.hero_id"] = 1;
    options.project["players.level"] = 1;
    options.project["players.kills"] = 1;
    options.project["players.deaths"] = 1;
    options.project["players.assists"] = 1;
    options.project["players.gold_per_min"] = 1;
    options.project["players.xp_per_min"] = 1;
    options.project["players.hero_damage"] = 1;
    options.project["players.tower_damage"] = 1;
    options.project["players.hero_healing"] = 1;
    options.project["players.player_slot"] = 1;
    options.project["players.last_hits"] = 1;
    options.project["players.denies"] = 1;
    options.project["players.leaver_status"] = 1;
    //select,the query received, build the mongo query and the filter based on this
    options.mongo_select = {};
    options.js_select = {};
    //default limit
    var max = 100;
    //map to limit
    var mongoAble = {
        "players.account_id": 10000
    };
    for (var key in options.select) {
        if (options.select[key] === "" || options.select[key] === "all") {
            //using special keyword all since both "" and 0 evaluate to the same number and 0 is valid while "" is not
            delete options.select[key];
        }
        else {
            if (mongoAble[key]) {
                if (options.select[key] === "gtzero") {
                    options.mongo_select[key] = {
                        $gt: 0
                    };
                }
                else {
                    options.mongo_select[key] = Number(options.select[key]);
                }
                max = mongoAble[key];
            }
            else {
                //split each by comma
                if (options.select[key].toString().indexOf(",") !== -1) {
                    options.select[key] = options.select[key].split(",");
                }
                if (options.select[key].constructor === Array) {
                    //attempt to numberize each element
                    options.select[key] = options.select[key].map(function(e) {
                        return Number(e);
                    });
                }
                else {
                    //number just this element
                    options.select[key] = Number(options.select[key]);
                }
                options.js_select[key] = options.select[key];
            }
        }
    }
    //use mongodb to sort if selecting on indexed field
    if (!options.mongo_select["players.account_id"]) {
        options.sort = {
            "match_id": -1
        };
    }
    //js_agg, aggregations to do with js
    //do everything if null
    //this just gets the parsed data if js_agg is null (which means do everything)
    var bGetParsedPlayerData = Boolean(!options.js_agg);
    //limit, pass to mongodb, cap the number of matches to return in mongo
    options.limit = (!options.limit || options.limit > max) ? max : options.limit;
    //skip, pass to mongodb
    //sort, pass to mongodb
    //js_limit, the number of results to return in a page, filtered by js
    //js_start, the position to start a page at, selected by js
    //js_sort, post-process sorter that processes with js
    //build the monk hash
    var monk_options = {
        limit: options.limit,
        skip: options.skip,
        sort: options.sort,
        fields: options.project
    };
    console.log(options);
    console.time('db');
    db.matches.find(options.mongo_select, monk_options, function(err, matches) {
        if (err) {
            return cb(err);
        }
        console.timeEnd('db');
        var expanded_matches = [];
        matches.forEach(function(m) {
            if (m.players) {
                //get all_players and primary player
                m.all_players = m.players.slice(0);
                //console.log(m.players.length, m.all_players.length);
                //use the mongodb select criteria to filter the player list
                //create a new match with this primary player
                //all players for tournament games, otherwise player matching select criteria
                m.players.forEach(function(p) {
                    var pass = true;
                    //check mongo query, if starting with player, this means we select a single player, otherwise select all players
                    for (var key in options.mongo_select) {
                        var split = key.split(".");
                        if (split[0] === "players" && p[split[1]] !== options.mongo_select[key]) {
                            pass = false;
                        }
                    }
                    if (pass) {
                        m.players = [p];
                        expanded_matches.push(JSON.parse(JSON.stringify(m)));
                    }
                });
            }
        });
        matches = expanded_matches;
        console.time("fullplayerdata");
        console.timeEnd("fullplayerdata");
        console.time("parsedplayerdata");
        getParsedPlayerData(matches, bGetParsedPlayerData, function(err) {
            if (err) {
                return cb(err);
            }
<<<<<<< HEAD
            console.timeEnd("fullplayerdata");
            console.time("parsedplayerdata");
            getParsedPlayerData(matches, bGetParsedPlayerData, function(err) {
                if (err) {
                    return cb(err);
                }
                console.timeEnd("parsedplayerdata");
                console.time('compute');
                matches.forEach(function(m) {
                    //post-process the match to get additional stats
                    computeMatchData(m);
                });
                var filtered = filter(matches, options.js_select);
                console.log(matches.length, filtered.length);
                filtered = sort(filtered, options.js_sort);
                var aggData = aggregator(filtered, options.js_agg);
                var result = {
                    aggData: aggData,
                    page: filtered.slice(options.js_skip, options.js_skip + options.js_limit),
                    data: filtered,
                    unfiltered_count: matches.length
                };
                console.timeEnd('compute');
                cb(err, result);
=======
            console.timeEnd("parsedplayerdata");
            console.time('compute');
            matches.forEach(function(m) {
                //post-process the match to get additional stats
                computeMatchData(m);
>>>>>>> d6b45991
            });
            var filtered = filter(matches, options.js_select);
            filtered = sort(filtered, options.js_sort);
            var aggData = aggregator(filtered, options.js_agg);
            var result = {
                aggData: aggData,
                page: filtered.slice(options.js_skip, options.js_skip + options.js_limit),
                data: filtered,
                unfiltered_count: matches.length
            };
            console.timeEnd('compute');
            cb(err, result);
        });
    });
}

function aggregator(matches, fields) {
    var aggData = {};
    var types = {
        "heroes": function(key, m, p) {
            aggHeroes(aggData.heroes, m);
        },
        "teammates": function(key, m, p) {
            aggTeammates(aggData.teammates, m);
        },
        "win": function(key, m, p) {
            aggData[key] += (m.player_win) ? 1 : 0;
        },
        "lose": function(key, m, p) {
            aggData[key] += (m.player_win) ? 0 : 1;
        },
        "games": function(key, m, p) {
            aggData[key] += 1;
        },
        "start_time": function(key, m, p) {
            standardAgg(key, m.start_time, m);
        },
        "duration": function(key, m, p) {
            standardAgg(key, m.duration, m);
        },
        "cluster": function(key, m, p) {
            standardAgg(key, m.cluster, m);
        },
        "region": function(key, m, p) {
            standardAgg(key, m.region, m);
        },
        "patch": function(key, m, p) {
            standardAgg(key, m.patch, m);
        },
        "first_blood_time": function(key, m, p) {
            standardAgg(key, m.first_blood_time, m);
        },
        "lobby_type": function(key, m, p) {
            standardAgg(key, m.lobby_type, m);
        },
        "game_mode": function(key, m, p) {
            standardAgg(key, m.game_mode, m);
        },
        "hero_id": function(key, m, p) {
            standardAgg(key, p.hero_id, m);
        },
        "level": function(key, m, p) {
            standardAgg(key, p.level, m);
        },
        "kills": function(key, m, p) {
            standardAgg(key, p.kills, m);
        },
        "deaths": function(key, m, p) {
            standardAgg(key, p.deaths, m);
        },
        "assists": function(key, m, p) {
            standardAgg(key, p.assists, m);
        },
        "last_hits": function(key, m, p) {
            standardAgg(key, p.last_hits, m);
        },
        "denies": function(key, m, p) {
            standardAgg(key, p.denies, m);
        },
        "total_gold": function(key, m, p) {
            standardAgg(key, p.total_gold, m);
        },
        "total_xp": function(key, m, p) {
            standardAgg(key, p.total_xp, m);
        },
        "gold_per_min": function(key, m, p) {
            standardAgg(key, p.gold_per_min, m);
        },
        "xp_per_min": function(key, m, p) {
            standardAgg(key, p.xp_per_min, m);
        },
        "hero_damage": function(key, m, p) {
            standardAgg(key, p.hero_damage, m);
        },
        "tower_damage": function(key, m, p) {
            standardAgg(key, p.tower_damage, m);
        },
        "hero_healing": function(key, m, p) {
            standardAgg(key, p.hero_healing, m);
        },
        "leaver_status": function(key, m, p) {
            standardAgg(key, p.leaver_status, m);
        },
        "isRadiant": function(key, m, p) {
            standardAgg(key, isRadiant(p), m);
        },
        //following aggregations require parsed data
        "stuns": function(key, m, p) {
            standardAgg(key, p.parsedPlayer.stuns, m);
        },
        "lane": function(key, m, p) {
            standardAgg(key, p.parsedPlayer.lane, m);
        },
        "lane_role": function(key, m, p) {
            standardAgg(key, p.parsedPlayer.lane_role, m);
        },
        //lifetime ward positions
        "obs": function(key, m, p) {
            standardAgg(key, p.parsedPlayer.obs, m);
        },
        "sen": function(key, m, p) {
            standardAgg(key, p.parsedPlayer.sen, m);
        },
        //lifetime rune counts
        "runes": function(key, m, p) {
            standardAgg(key, p.parsedPlayer.runes, m);
        },
        //lifetime item uses
        "item_uses": function(key, m, p) {
            standardAgg(key, p.parsedPlayer.item_uses, m);
        },
        //track sum of purchase times and counts to get average build time
        "purchase_time": function(key, m, p) {
            standardAgg(key, p.parsedPlayer.purchase_time, m);
        },
        "purchase_time_count": function(key, m, p) {
            standardAgg(key, p.parsedPlayer.purchase_time_count, m);
        },
        //lifetime item purchases
        "purchase": function(key, m, p) {
            standardAgg(key, p.parsedPlayer.purchase, m);
        },
        "kills_count": function(key, m, p) {
            standardAgg(key, p.parsedPlayer.kills, m);
        },
        "gold_reasons": function(key, m, p) {
            standardAgg(key, p.parsedPlayer.gold_reasons, m);
        },
        "xp_reasons": function(key, m, p) {
            standardAgg(key, p.parsedPlayer.xp_reasons, m);
        },
        //lifetime skill accuracy
        "ability_uses": function(key, m, p) {
            standardAgg(key, p.parsedPlayer.ability_uses, m);
        },
        "hero_hits": function(key, m, p) {
            standardAgg(key, p.parsedPlayer.hero_hits, m);
        },
        "courier_kills": function(key, m, p) {
            standardAgg(key, p.parsedPlayer.courier_kills, m);
        },
        "tower_kills": function(key, m, p) {
            standardAgg(key, p.parsedPlayer.tower_kills, m);
        },
        "neutral_kills": function(key, m, p) {
            standardAgg(key, p.parsedPlayer.neutral_kills, m);
        },
        "buyback_count": function(key, m, p) {
            standardAgg(key, p.parsedPlayer.buyback_count, m);
        },
        "observer_uses": function(key, m, p) {
            standardAgg(key, p.parsedPlayer.observer_uses, m);
        },
        "sentry_uses": function(key, m, p) {
            standardAgg(key, p.parsedPlayer.sentry_uses, m);
        },
        "multi_kills": function(key, m, p) {
            standardAgg(key, p.parsedPlayer.multi_kills, m);
        },
        "kill_streaks": function(key, m, p) {
            standardAgg(key, p.parsedPlayer.kill_streaks, m);
        }
    };
    //if null fields passed in, do all aggregations
    fields = fields || types;
    //ensure aggData isn't null for each requested aggregation field
    for (var key in fields) {
        if (key === "win" || key === "lose" || key === "games") {
            aggData[key] = 0;
        }
        else if (key === "teammates" || key === "heroes") {
            aggData[key] = {};
        }
        else {
            aggData[key] = {
                sum: 0,
                min: Number.MAX_VALUE,
                max: 0,
                max_match: null,
                n: 0,
                counts: {},
                win_counts: {}
            };
        }
    }
    for (var i = 0; i < matches.length; i++) {
        var m = matches[i];
        var p = m.players[0];
        for (var key in fields) {
            //execute the aggregation function for each specified field
            if (types[key]) {
                types[key](key, m, p);
            }
        }
    }
    return aggData;

    function standardAgg(key, value, match) {
        var aggObj = aggData[key];
        if (typeof value === "undefined") {
            return;
        }
        aggObj.n += 1;
        if (typeof value === "object") {
            mergeObjects(aggObj.counts, value);
        }
        else {
            if (!aggObj.counts[value]) {
                aggObj.counts[value] = 0;
                aggObj.win_counts[value] = 0;
            }
            aggObj.counts[value] += 1;
            if (match.player_win) {
                aggObj.win_counts[value] += 1;
            }
            aggObj.sum += (value || 0);
            if (value < aggObj.min) {
                aggObj.min = value;
            }
            if (value > aggObj.max) {
                aggObj.max = value;
                aggObj.max_match = {
                    match_id: match.match_id,
                    start_time: match.start_time,
                    hero_id: match.players[0].hero_id
                };
            }
        }
    }
}

function filter(matches, filters) {
    //accept a hash of filters, run all the filters in the hash in series
    //console.log(filters);
    var conditions = {
        //filter: significant, remove unbalanced game modes/lobbies
        significant: function(m, key) {
            //console.log(m.match_id, m.game_mode, m.lobby_type, isSignificant(m));
            return Number(isSignificant(m)) === key;
        },
        //filter: player won
        win: function(m, key) {
            return Number(m.player_win) === key;
        },
        patch: function(m, key) {
            return m.patch === key;
        },
        game_mode: function(m, key) {
            return m.game_mode === key;
        },
        lobby_type: function(m, key) {
            return m.lobby_type === key;
        },
        hero_id: function(m, key) {
            return m.players[0].hero_id === key;
        },
        isRadiant: function(m, key) {
            return Number(m.players[0].isRadiant) === key;
        },
        //GETFULLPLAYERDATA: we need to iterate over match.all_players
        //ensure all array elements fit the condition
        //with_account_id: player id was also in the game
        with_account_id: function(m, key) {
            if (key.constructor !== Array) {
                key = [key];
            }
            return key.every(function(k) {
                return m.all_players.some(function(p) {
                    return p.account_id === k;
                });
            });
        },
        //teammate_hero_id
        teammate_hero_id: function(m, key) {
            if (key.constructor !== Array) {
                key = [key];
            }
            return key.every(function(k) {
                return m.all_players.some(function(p) {
                    return (p.hero_id === k && isRadiant(p) === isRadiant(m.players[0]));
                });
            });
        },
        //against_hero_id
        against_hero_id: function(m, key) {
                if (key.constructor !== Array) {
                    key = [key];
                }
                return key.every(function(k) {
                    return m.all_players.some(function(p) {
                        return (p.hero_id === k && isRadiant(p) !== isRadiant(m.players[0]));
                    });
                });
            }
            //TODO implement more filters
            //filter: specific regions
            //filter: endgame item
            //filter: no stats recorded (need to implement custom filter to detect)
            //filter kill differential
            //filter max gold/xp advantage
            //more filters from parse data
    };
    var filtered = [];
    for (var i = 0; i < matches.length; i++) {
        var include = true;
        //verify the match passes each filter test
        for (var key in filters) {
            if (conditions[key]) {
                //failed a test
                include = include && conditions[key](matches[i], filters[key]);
            }
        }
        //if we passed, push it
        if (include) {
            filtered.push(matches[i]);
        }
    }
    return filtered;
}

function sort(matches, sorts) {
        //console.log(sorts);
        //dir 1 ascending, -1 descending
        var sortFuncs = {
            match_id: function(a, b, dir) {
                return (a.match_id - b.match_id) * dir;
            },
            duration: function(a, b, dir) {
                return (a.duration - b.duration) * dir;
            },
            game_mode: function(a, b, dir) {
                return (a.game_mode - b.game_mode) * dir;
            },
            "players[0].kills": function(a, b, dir) {
                return (a.players[0].kills - b.players[0].kills) * dir;
            },
            "players[0].deaths": function(a, b, dir) {
                return (a.players[0].deaths - b.players[0].deaths) * dir;
            },
            "players[0].assists": function(a, b, dir) {
                return (a.players[0].assists - b.players[0].assists) * dir;
            },
            "players[0].level": function(a, b, dir) {
                return (a.players[0].level - b.players[0].level) * dir;
            },
            "players[0].last_hits": function(a, b, dir) {
                return (a.players[0].last_hits - b.players[0].last_hits) * dir;
            },
            "players[0].denies": function(a, b, dir) {
                return (a.players[0].denies - b.players[0].denies) * dir;
            },
            "players[0].gold_per_min": function(a, b, dir) {
                return (a.players[0].gold_per_min - b.players[0].gold_per_min) * dir;
            },
            "players[0].xp_per_min": function(a, b, dir) {
                return (a.players[0].xp_per_min - b.players[0].xp_per_min) * dir;
            },
            "players[0].hero_damage": function(a, b, dir) {
                return (a.players[0].hero_damage - b.players[0].hero_damage) * dir;
            },
            "players[0].tower_damage": function(a, b, dir) {
                return (a.players[0].tower_damage - b.players[0].tower_damage) * dir;
            },
            "players[0].hero_healing": function(a, b, dir) {
                    return (a.players[0].hero_healing - b.players[0].hero_healing) * dir;
                }
                //TODO implement more sorts
                //game mode
                //hero (sort alpha?)
                //played time
                //result
                //region
                //parse status
        };
        for (var key in sorts) {
            if (key in sortFuncs) {
                matches.sort(function(a, b) {
                    return sortFuncs[key](a, b, sorts[key]);
                });
            }
<<<<<<< HEAD
            //TODO implement more sorts
            //game mode
            //hero (sort alpha?)
            //date played
            //result
            //region
            //parse status
    };
    for (var key in sorts) {
        if (key in sortFuncs) {
            matches.sort(function(a, b) {
                return sortFuncs[key](a, b, sorts[key]);
            });
=======
>>>>>>> d6b45991
        }
        return matches;
    }
    /*
function getFullPlayerData(matches, doAction, cb) {
    cb();

    if (!doAction) {
        return cb();
    }
    //create array of ids to use for $in
    var match_ids = matches.map(function(m) {
        return m.match_id;
    });
    db.matches.find({
        match_id: {
            $in: match_ids
        }
    }, {
        fields: {
            "players.account_id": 1,
            "players.hero_id": 1,
            "players.player_slot": 1,
            match_id: 1
        }
    }, function(err, docs) {
        if (err) {
            return cb(err);
        }
        //build hash of match_id to full player data
        var hash = {};
        for (var i = 0; i < docs.length; i++) {
            hash[docs[i].match_id] = docs[i].players;
        }
        //iterate through given matches and populate all_players field
        for (var j = 0; j < matches.length; j++) {
            matches[j].all_players = hash[matches[j].match_id];
        }
        cb(err);
    });

}
    */
function getParsedPlayerData(matches, doAction, cb) {
    if (!doAction) {
        return cb();
    }
    //we optimize by filtering matches for only those with parse_status===2
    var parsed = matches.filter(function(m) {
        return m.parse_status === 2;
    });
    //the following does a query for each parsed match in the set, so could be a lot of queries
    //since we want a different position on each query, we need to make them individually
    async.each(parsed, function(m, cb) {
        var player = m.players[0];
        var parseSlot = player.player_slot % (128 - 5);
        db.matches.findOne({
            match_id: m.match_id
        }, {
            fields: {
                "parsed_data": 1,
                "parsed_data.version": 1,
                "parsed_data.players": {
                    $slice: [parseSlot, 1]
                },
                match_id: 1
            }
        }, function(err, doc) {
            if (err) {
                return cb(err);
            }
            m.parsed_data = doc.parsed_data;
            cb(err);
        });
    }, function(err) {
        cb(err);
    });
    /*
    //diff approach that requires steam_id for each player, which is not present in v5 data, added to v7
    //parsed_data.players needs an identifier we can project on, such as steam_id
    //also need index on parsed_data.players.steam_id
    //compute the steam64 for this player
    //create array of ids to use for $in
    //NOTE this only works if we're getting parse data for a single steam_id
            var hash = {};

    //first player in first match's players has the account id we want
    var steam64 = matches[0] && matches[0].players[0] ? utility.convert32to64(matches[0].players[0].account_id).toString() : "";
    console.log(steam64);
    var match_ids = parsed.map(function(m) {
        return m.match_id;
    });
    db.matches.find({
        match_id: {
            $in: match_ids
        },
        "parsed_data.players.steam_id": steam64
    }, {
        fields: {
            "parsed_data": 1,
            "parsed_data.version": 1,
            "parsed_data.players.$": 1,
            match_id: 1
        }
    }, function(err, docs) {
        if (err) {
            return cb(err);
        }
        //build hash of match_id to parsed_data
        for (var i = 0; i < docs.length; i++) {
            hash[docs[i].match_id] = docs[i].parsed_data;
        }
        //iterate through given matches and populate parsed_data field
        for (var j = 0; j < matches.length; j++) {
            matches[j].parsed_data = hash[matches[j].match_id];
        }
        cb(err);
    });
    */
}
module.exports = advQuery;<|MERGE_RESOLUTION|>--- conflicted
+++ resolved
@@ -145,45 +145,16 @@
             }
         });
         matches = expanded_matches;
-        console.time("fullplayerdata");
-        console.timeEnd("fullplayerdata");
         console.time("parsedplayerdata");
         getParsedPlayerData(matches, bGetParsedPlayerData, function(err) {
             if (err) {
                 return cb(err);
             }
-<<<<<<< HEAD
-            console.timeEnd("fullplayerdata");
-            console.time("parsedplayerdata");
-            getParsedPlayerData(matches, bGetParsedPlayerData, function(err) {
-                if (err) {
-                    return cb(err);
-                }
-                console.timeEnd("parsedplayerdata");
-                console.time('compute');
-                matches.forEach(function(m) {
-                    //post-process the match to get additional stats
-                    computeMatchData(m);
-                });
-                var filtered = filter(matches, options.js_select);
-                console.log(matches.length, filtered.length);
-                filtered = sort(filtered, options.js_sort);
-                var aggData = aggregator(filtered, options.js_agg);
-                var result = {
-                    aggData: aggData,
-                    page: filtered.slice(options.js_skip, options.js_skip + options.js_limit),
-                    data: filtered,
-                    unfiltered_count: matches.length
-                };
-                console.timeEnd('compute');
-                cb(err, result);
-=======
             console.timeEnd("parsedplayerdata");
             console.time('compute');
             matches.forEach(function(m) {
                 //post-process the match to get additional stats
                 computeMatchData(m);
->>>>>>> d6b45991
             });
             var filtered = filter(matches, options.js_select);
             filtered = sort(filtered, options.js_sort);
@@ -584,22 +555,6 @@
                     return sortFuncs[key](a, b, sorts[key]);
                 });
             }
-<<<<<<< HEAD
-            //TODO implement more sorts
-            //game mode
-            //hero (sort alpha?)
-            //date played
-            //result
-            //region
-            //parse status
-    };
-    for (var key in sorts) {
-        if (key in sortFuncs) {
-            matches.sort(function(a, b) {
-                return sortFuncs[key](a, b, sorts[key]);
-            });
-=======
->>>>>>> d6b45991
         }
         return matches;
     }
